--- conflicted
+++ resolved
@@ -193,7 +193,6 @@
                 lambda: self.session.open_cursor(
                 'statistics:' + self.uri, None, config), msg)
 
-<<<<<<< HEAD
 # Test data-source cache walk statistics
 class test_stat_cursor_dsrc_cache_walk(wttest.WiredTigerTestCase):
     uri = 'file:test_stat_cursor_dsrc_cache_walk'
@@ -245,7 +244,5 @@
         self.assertGreater(c[stat.dsrc.cache_state_root_size][2], 0)
         c.close()
 
-=======
->>>>>>> 45dbcfff
 if __name__ == '__main__':
     wttest.run()