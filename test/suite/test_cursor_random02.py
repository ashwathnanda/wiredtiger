#!/usr/bin/env python
#
# Public Domain 2014-2016 MongoDB, Inc.
# Public Domain 2008-2014 WiredTiger, Inc.
#
# This is free and unencumbered software released into the public domain.
#
# Anyone is free to copy, modify, publish, use, compile, sell, or
# distribute this software, either in source code form or as a compiled
# binary, for any purpose, commercial or non-commercial, and by any
# means.
#
# In jurisdictions that recognize copyright laws, the author or authors
# of this software dedicate any and all copyright interest in the
# software to the public domain. We make this dedication for the benefit
# of the public at large and to the detriment of our heirs and
# successors. We intend this dedication to be an overt act of
# relinquishment in perpetuity of all present and future rights to this
# software under copyright law.
#
# THE SOFTWARE IS PROVIDED "AS IS", WITHOUT WARRANTY OF ANY KIND,
# EXPRESS OR IMPLIED, INCLUDING BUT NOT LIMITED TO THE WARRANTIES OF
# MERCHANTABILITY, FITNESS FOR A PARTICULAR PURPOSE AND NONINFRINGEMENT.
# IN NO EVENT SHALL THE AUTHORS BE LIABLE FOR ANY CLAIM, DAMAGES OR
# OTHER LIABILITY, WHETHER IN AN ACTION OF CONTRACT, TORT OR OTHERWISE,
# ARISING FROM, OUT OF OR IN CONNECTION WITH THE SOFTWARE OR THE USE OR
# OTHER DEALINGS IN THE SOFTWARE.

import wiredtiger, wttest
from helper import complex_populate, simple_populate
from helper import key_populate, value_populate
from wtscenario import make_scenarios

# test_cursor_random02.py
#    Cursor next_random operations
class test_cursor_random02(wttest.WiredTigerTestCase):
    types = [
        ('lsm', dict(type='lsm:random')),
        ('table', dict(type='table:random'))
    ]
    config = [
        ('not-sample', dict(config='next_random=true'))
    ]
    records = [
        ('1', dict(records=1)),
        ('250', dict(records=250)),
        ('500', dict(records=500)),
        ('5000', dict(records=5000)),
        ('10000', dict(records=10000)),
        ('50000', dict(records=50000)),
    ]
<<<<<<< HEAD
    scenarios = number_scenarios(multiply_scenarios('.', config, records, types))
=======
    scenarios = make_scenarios(config, records)
>>>>>>> c74fcf40

    # Check that next_random works in the presence of a larger set of values,
    # where the values are in an insert list.
    def test_cursor_random_reasonable_distribution(self):
        uri = self.type
        num_entries = self.records
        config = 'key_format=S'
        if uri == 'table:random':
            config = 'leaf_page_max=100MB,' + config

        # Set the leaf-page-max value, otherwise the page might split.
        simple_populate(self, uri, config, num_entries)
        # Setup an array to track which keys are seen
        visitedKeys = [0] * (num_entries + 1)
        # Setup a counter to see when we find a sequential key
        sequentialKeys = 0

        cursor = self.session.open_cursor(uri, None, 'next_random=true')
        lastKey = None
        for i in range(0, num_entries):
            self.assertEqual(cursor.next(), 0)
            current = cursor.get_key()
            current = int(current)
            visitedKeys[current] = visitedKeys[current] + 1
            if lastKey != None:
                if current == (lastKey + 1):
                    sequentialKeys += 1
            lastKey = current

        differentKeys = sum(x > 0 for x in visitedKeys)

        #print visitedKeys
        #print differentKeys
        '''
        self.tty('differentKeys: ' + str(differentKeys) + ' of ' + \
            str(num_entries) + ', ' + \
            str((int)((differentKeys * 100) / num_entries)) + '%')
        '''
        # Can't test for non-sequential data when there is 1 item in the table
        if num_entries > 1:
            self.assertGreater(num_entries - 1, sequentialKeys,
                'cursor is returning sequential data')
        self.assertGreater(differentKeys, num_entries / 4,
            'next_random random distribution not adequate')

if __name__ == '__main__':
    wttest.run()<|MERGE_RESOLUTION|>--- conflicted
+++ resolved
@@ -49,11 +49,7 @@
         ('10000', dict(records=10000)),
         ('50000', dict(records=50000)),
     ]
-<<<<<<< HEAD
-    scenarios = number_scenarios(multiply_scenarios('.', config, records, types))
-=======
-    scenarios = make_scenarios(config, records)
->>>>>>> c74fcf40
+    scenarios = make_scenarios(config, records, types)
 
     # Check that next_random works in the presence of a larger set of values,
     # where the values are in an insert list.
