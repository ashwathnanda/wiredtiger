--- conflicted
+++ resolved
@@ -26,14 +26,10 @@
 	const char *filename;
 	uint32_t flags;
 
-<<<<<<< HEAD
 	flags = 0;
 
 	filename = "<stdin>";
-	while ((ch = util_getopt(argc, argv, "af:jnr:")) != EOF)
-=======
-	while ((ch = __wt_getopt(progname, argc, argv, "af:nr:")) != EOF)
->>>>>>> ba4f6023
+	while ((ch = __wt_getopt(progname, argc, argv, "af:jnr:")) != EOF)
 		switch (ch) {
 		case 'a':	/* append (ignore record number keys) */
 			append = 1;
@@ -41,16 +37,12 @@
 		case 'f':	/* input file */
 			if (freopen(__wt_optarg, "r", stdin) == NULL)
 				return (
-<<<<<<< HEAD
-				    util_err(errno, "%s: reopen", util_optarg));
+				    util_err(errno, "%s: reopen", __wt_optarg));
 			else
-				filename = util_optarg;
+				filename = __wt_optarg;
 			break;
 		case 'j':	/* input is JSON */
 			json = 1;
-=======
-				    util_err(errno, "%s: reopen", __wt_optarg));
->>>>>>> ba4f6023
 			break;
 		case 'n':	/* don't overwrite existing data */
 			no_overwrite = 1;
