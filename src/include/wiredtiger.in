/*-
 * Copyright (c) 2008-2013 WiredTiger, Inc.
 *	All rights reserved.
 *
 * See the file LICENSE for redistribution information.
 */

#ifndef	__WIREDTIGER_H_
#define	__WIREDTIGER_H_

#if defined(__cplusplus)
extern "C" {
#endif

/*******************************************
 * Version information
 *******************************************/
#define	WIREDTIGER_VERSION_MAJOR	@VERSION_MAJOR@
#define	WIREDTIGER_VERSION_MINOR	@VERSION_MINOR@
#define	WIREDTIGER_VERSION_PATCH	@VERSION_PATCH@
#define	WIREDTIGER_VERSION_STRING	@VERSION_STRING@

/*******************************************
 * Required includes
 *******************************************/
@wiredtiger_includes_decl@

/*******************************************
 * Portable type names
 *******************************************/
@int8_decl@
@u_int8_decl@
@int16_decl@
@u_int16_decl@
@int32_decl@
@u_int32_decl@
@int64_decl@
@u_int64_decl@

@u_char_decl@
@u_short_decl@
@u_int_decl@
@u_long_decl@
@u_quad_decl@

@uintmax_t_decl@
@uintptr_t_decl@

#if defined(DOXYGEN) || defined(SWIG)
#define	__F(func) func
#else
#define	__F(func) (*func)
#endif

#ifdef SWIG
%{
#include <wiredtiger.h>
%}
#endif

/*!
 * @defgroup wt WiredTiger API
 * The functions, handles and methods applications use to access and manage
 * data with WiredTiger.
 *
 * @{
 */

/*******************************************
 * Public forward structure declarations
 *******************************************/
struct __wt_collator;	    typedef struct __wt_collator WT_COLLATOR;
struct __wt_compressor;	    typedef struct __wt_compressor WT_COMPRESSOR;
struct __wt_connection;	    typedef struct __wt_connection WT_CONNECTION;
struct __wt_cursor;	    typedef struct __wt_cursor WT_CURSOR;
struct __wt_data_source;    typedef struct __wt_data_source WT_DATA_SOURCE;
struct __wt_event_handler;  typedef struct __wt_event_handler WT_EVENT_HANDLER;
struct __wt_extension_api;  typedef struct __wt_extension_api WT_EXTENSION_API;
struct __wt_extractor;	    typedef struct __wt_extractor WT_EXTRACTOR;
struct __wt_item;	    typedef struct __wt_item WT_ITEM;
struct __wt_session;	    typedef struct __wt_session WT_SESSION;

/*!
 * A raw item of data to be managed.  Data items have a pointer to the data and
 * a length (limited to 4GB for items stored in tables).
 */
struct __wt_item {
	/*!
	 * The memory reference of the data item.
	 *
	 * For items returned by a WT_CURSOR, the pointer is only valid until
	 * the next operation on that cursor.  Applications that need to keep
	 * an item across multiple cursor operations must make a copy.
	 */
	const void *data;

	/*!
	 * The number of bytes in the data item.
	 */
	uint32_t size;

#ifndef DOXYGEN
#define	WT_ITEM_ALIGNED					0x00000001
#define	WT_ITEM_INUSE					0x00000002
#define	WT_ITEM_MAPPED					0x00000004
	/* This appears in the middle of the struct to avoid padding. */
	/*! Object flags (internal use). */
	uint32_t flags;

	/*! Managed memory chunk (internal use). */
	void *mem;
	/*! Managed memory size (internal use). */
	size_t memsize;
#endif
};

/*!
 * The maximum packed size of a 64-bit integer.  The ::wiredtiger_struct_pack
 * function will pack single long integers into at most this many bytes.
 */
#define	WT_INTPACK64_MAXSIZE	((int)sizeof (int64_t) + 1)

/*!
 * The maximum packed size of a 32-bit integer.  The ::wiredtiger_struct_pack
 * function will pack single integers into at most this many bytes.
 */
#define	WT_INTPACK32_MAXSIZE	((int)sizeof (int32_t) + 1)

/*!
 * A WT_CURSOR handle is the interface to a cursor.
 *
 * Cursors allow data to be searched, iterated and modified, implementing the
 * CRUD (create, read, update and delete) operations.  Cursors are opened in
 * the context of a session.  If a transaction is started, cursors operate in
 * the context of the transaction until the transaction is resolved.
 *
 * Raw data is represented by key/value pairs of WT_ITEM structures, but
 * cursors can also provide access to fields within the key and value if the
 * formats are described in the WT_SESSION::create method.
 *
 * In the common case, a cursor is used to access records in a table.  However,
 * cursors can be used on subsets of tables (such as a single column or a
 * projection of multiple columns), as an interface to statistics, configuration
 * data or application-specific data sources.  See WT_SESSION::open_cursor for
 * more information.
 *
 * <b>Thread safety:</b> A WT_CURSOR handle is not usually shared between
 * threads, see @ref threads for more information.
 */
struct __wt_cursor {
	WT_SESSION *session;	/*!< The session handle for this cursor. */

	/*!
	 * The name of the data source for the cursor, matches the \c uri
	 * parameter to WT_SESSION::open_cursor used to open the cursor.
	 */
	const char *uri;

	/*!
	 * The format of the data packed into key items.  See @ref packing for
	 * details.  If not set, a default value of "u" is assumed, and
	 * applications must use WT_ITEM structures to manipulate untyped byte
	 * arrays.
	 */
	const char *key_format;

	/*!
	 * The format of the data packed into value items.  See @ref packing
	 * for details.  If not set, a default value of "u" is assumed, and
	 * applications must use WT_ITEM structures to manipulate untyped byte
	 * arrays.
	 */
	const char *value_format;

	/*!
	 * @name Data access
	 * @{
	 */
	/*!
	 * Get the key for the current record.
	 *
	 * @snippet ex_all.c Get the cursor's string key
	 *
	 * @snippet ex_all.c Get the cursor's record number key
	 *
	 * @param cursor the cursor handle
	 * @param ... pointers to hold key fields corresponding to
	 * WT_CURSOR::key_format.
	 * @errors
	 */
	int __F(get_key)(WT_CURSOR *cursor, ...);

	/*!
	 * Get the value for the current record.
	 *
	 * @snippet ex_all.c Get the cursor's string value
	 *
	 * @snippet ex_all.c Get the cursor's raw value
	 *
	 * @param cursor the cursor handle
	 * @param ... pointers to hold value fields corresponding to
	 * WT_CURSOR::value_format.
	 * @errors
	 */
	int __F(get_value)(WT_CURSOR *cursor, ...);

	/*!
	 * Set the key for the next operation.
	 *
	 * @snippet ex_all.c Set the cursor's string key
	 *
	 * @snippet ex_all.c Set the cursor's record number key
	 *
	 * @param cursor the cursor handle
	 * @param ... key fields corresponding to WT_CURSOR::key_format.
	 *
	 * If an error occurs during this operation, a flag will be set in the
	 * cursor, and the next operation to access the key will fail.  This
	 * simplifies error handling in applications.
	 */
	void __F(set_key)(WT_CURSOR *cursor, ...);

	/*!
	 * Set the value for the next operation.
	 *
	 * @snippet ex_all.c Set the cursor's string value
	 *
	 * @snippet ex_all.c Set the cursor's raw value
	 *
	 * @param cursor the cursor handle
	 * @param ... value fields corresponding to WT_CURSOR::value_format.
	 *
	 * If an error occurs during this operation, a flag will be set in the
	 * cursor, and the next operation to access the value will fail.  This
	 * simplifies error handling in applications.
	 */
	void __F(set_value)(WT_CURSOR *cursor, ...);
	/*! @} */

	/*!
	 * @name Cursor positioning
	 * @{
	 */
	/*!
	 * Return the ordering relationship between two cursors: both cursors
	 * must have the same data source and have valid keys.
	 *
	 * @snippet ex_all.c Cursor comparison
	 *
	 * @param cursor the cursor handle
	 * @param other another cursor handle
	 * @param comparep the status of the comparison: < 0 if
	 * <code>cursor</code> refers to a key that appears before
	 * <code>other</code>, 0 if the cursors refer to the same key,
	 * and > 0 if <code>cursor</code> refers to a key that appears after
	 * <code>other</code>.
	 * @errors
	 */
	int __F(compare)(WT_CURSOR *cursor, WT_CURSOR *other, int *comparep);

	/*!
	 * Return the next record.
	 *
	 * @snippet ex_all.c Return the next record
	 *
	 * @param cursor the cursor handle
	 * @errors
	 */
	int __F(next)(WT_CURSOR *cursor);

	/*!
	 * Return the previous record.
	 *
	 * @snippet ex_all.c Return the previous record
	 *
	 * @param cursor the cursor handle
	 * @errors
	 */
	int __F(prev)(WT_CURSOR *cursor);

	/*!
	 * Reset the position of the cursor.  Any resources held by the cursor
	 * are released, and the cursor's key and position are no longer valid.
	 * A subsequent iteration with WT_CURSOR::next will move to the first
	 * record, or with WT_CURSOR::prev will move to the last record.
	 *
	 * @snippet ex_all.c Reset the cursor
	 *
	 * @param cursor the cursor handle
	 * @errors
	 */
	int __F(reset)(WT_CURSOR *cursor);

	/*!
	 * Move to the record matching the key. The key must first be set.
	 *
	 * @snippet ex_all.c Search for an exact match
	 *
	 * @param cursor the cursor handle
	 * @errors
	 */
	int __F(search)(WT_CURSOR *cursor);

	/*!
	 * Move to the record matching the key if it exists, or a record that
	 * would be adjacent.  Either the smallest record larger than the key
	 * or the largest record smaller than the key (in other words, a
	 * logically adjacent key).  The key must first be set.
	 *
	 * @snippet ex_all.c Search for an exact or adjacent match
	 *
	 * @snippet ex_all.c Forward scan greater than or equal
	 *
	 * @snippet ex_all.c Backward scan less than
	 *
	 * @param cursor the cursor handle
	 * @param exactp the status of the search: 0 if an exact match is
	 * found, < 0 if a smaller key is returned, > 0 if a larger key is
	 * returned
	 * @errors
	 */
	int __F(search_near)(WT_CURSOR *cursor, int *exactp);
	/*! @} */

	/*!
	 * @name Data modification
	 * @{
	 */
	/*!
	 * Insert a record, and optionally overwrite an existing record.
	 * If the cursor was not configured with "append" or "overwrite", both
	 * the key and value must be set and the record must not already exist;
	 * the record will be inserted.
	 *
	 * If the cursor was configured with "overwrite", both the key and value
	 * must be set; if the record already exists, the key's value will be
	 * updated, otherwise, the record will be inserted.
	 *
	 * If a cursor with record number keys was configured with "append",
	 * the value must be set; a new record will be appended and the record
	 * number set as the cursor key value.
	 *
	 * Inserting a new record after the current maximum record in a
	 * fixed-length bit field column-store (that is, a store with an
	 * 'r' type key and 't' type value) implicitly creates the missing
	 * records as records with a value of 0.
	 *
	 * @snippet ex_all.c Insert a new record
	 *
	 * @snippet ex_all.c Insert a new record or overwrite an existing record
	 *
	 * @snippet ex_all.c Insert a new record and assign a record number
	 *
	 * @param cursor the cursor handle
	 * @errors
	 */
	int __F(insert)(WT_CURSOR *cursor);

	/*!
	 * Update a record.  Both key and value must be set, the key must
	 * exist, and the value of the key's record will be updated.
	 *
	 * @snippet ex_all.c Update an existing record
	 *
	 * @param cursor the cursor handle
	 * @errors
	 * In particular, if no record with the specified key exists,
	 * ::WT_NOTFOUND is returned.
	 */
	int __F(update)(WT_CURSOR *cursor);

	/*!
	 * Remove a record.  The key must be set, and the key's record will be
	 * removed.
	 *
	 * Removing a record in a fixed-length bit field column-store
	 * (that is, a store with an 'r' type key and 't' type value) is
	 * identical to setting the record's value to 0.
	 *
	 * @snippet ex_all.c Remove a record
	 *
	 * @param cursor the cursor handle
	 * @errors
	 * In particular, if no record with the specified key exists,
	 * ::WT_NOTFOUND is returned.
	 */
	int __F(remove)(WT_CURSOR *cursor);
	/*! @} */

	/*!
	 * Close the cursor.
	 *
	 * This releases the resources associated with the cursor handle.
	 * Cursors are closed implicitly by ending the enclosing connection or
	 * closing the session in which they were opened.
	 *
	 * @snippet ex_all.c Close the cursor
	 *
	 * @param cursor the cursor handle
	 * @errors
	 */
	int __F(close)(WT_CURSOR *cursor);

	/*
	 * Protected fields, only to be used by cursor implementations.
	 */
#if !defined(SWIG) && !defined(DOXYGEN)
	/*
	 * !!!
	 * Explicit representations of structures from queue.h.
	 * TAILQ_ENTRY(wt_cursor) q;
	 */
	struct {
		WT_CURSOR *tqe_next;
		WT_CURSOR **tqe_prev;
	} q;				/* Linked list of WT_CURSORs. */

	uint64_t recno;
	uint8_t raw_recno_buf[WT_INTPACK64_MAXSIZE];
					/* Holds a recno in raw mode. */
	WT_ITEM key, value;
	int saved_err;			/* Saved error in set_{key,value}. */

	/* Data source cursors have underlying application-owned cursors. */
	WT_CURSOR *data_source;

#define	WT_CURSTD_APPEND	0x0001
#define	WT_CURSTD_DUMP_HEX	0x0002
#define	WT_CURSTD_DUMP_PRINT	0x0004
#define	WT_CURSTD_KEY_APP	0x0008
#define	WT_CURSTD_KEY_RET	0x0010
#define	WT_CURSTD_KEY_SET	(WT_CURSTD_KEY_APP | WT_CURSTD_KEY_RET)
#define	WT_CURSTD_OPEN		0x0020
#define	WT_CURSTD_OVERWRITE	0x0040
#define	WT_CURSTD_RAW		0x0080
#define	WT_CURSTD_VALUE_APP	0x0100
#define	WT_CURSTD_VALUE_RET	0x0200
#define	WT_CURSTD_VALUE_SET	(WT_CURSTD_VALUE_APP | WT_CURSTD_VALUE_RET)
	uint32_t flags;
#endif
};

/*!
 * All data operations are performed in the context of a WT_SESSION.  This
 * encapsulates the thread and transactional context of the operation.
 *
 * <b>Thread safety:</b> A WT_SESSION handle is not usually shared between
 * threads, see @ref threads for more information.
 */
struct __wt_session {
	/*! The connection for this session. */
	WT_CONNECTION *connection;

	/*!
	 * Close the session handle.
	 *
	 * This will release the resources associated with the session handle,
	 * including rolling back any active transactions and closing any
	 * cursors that remain open in the session.
	 *
	 * @snippet ex_all.c Close a session
	 *
	 * @param session the session handle
	 * @configempty{session.close, see dist/api_data.py}
	 * @errors
	 */
	int __F(close)(WT_SESSION *session, const char *config);

	/*!
	 * Reconfigure a session handle.
	 *
	 * @snippet ex_all.c Reconfigure a session
	 *
	 * WT_SESSION::reconfigure will fail if a transaction is in progress
	 * in the session.
	 * All open cursors are reset.
	 *
	 * @param session the session handle
	 * @configstart{session.reconfigure, see dist/api_data.py}
	 * @config{isolation, the default isolation level for operations in this
	 * session., a string\, chosen from the following options: \c
	 * "read-uncommitted"\, \c "read-committed"\, \c "snapshot"; default \c
	 * read-committed.}
	 * @configend
	 * @errors
	 */
	int __F(reconfigure)(WT_SESSION *session, const char *config);

	/*!
	 * @name Cursor handles
	 * @{
	 */

	/*!
	 * Open a new cursor on a data source or duplicate an existing cursor.
	 *
	 * @snippet ex_all.c Open a cursor
	 *
	 * An existing cursor can be duplicated by passing it as the \c to_dup
	 * parameter and setting the \c uri parameter to \c NULL:
	 *
	 * @snippet ex_all.c Duplicate a cursor
	 *
	 * Cursors being duplicated must have a key set, and successfully
	 * duplicated cursors are positioned at the same place in the data
	 * source as the original.
	 *
	 * To reconfigure a cursor, duplicate it with a new configuration value:
	 *
	 * @snippet ex_all.c Reconfigure a cursor
	 *
	 * Cursor handles should be discarded by calling WT_CURSOR::close.
	 *
	 * Cursors capable of supporting transactional operations operate in the
	 * context of the current transaction, if any.  Ending a transaction
	 * implicitly resets all open cursors.
	 *
	 * Cursors are relatively light-weight objects but may hold references
	 * to heavier-weight objects; applications should re-use cursors when
	 * possible, but instantiating new cursors is not so expensive that
	 * applications need to cache cursors at all cost.
	 *
	 * @param session the session handle
	 * @param uri the data source on which the cursor operates; cursors
	 *  are usually opened on tables, however, cursors can be opened on
	 *  any data source, regardless of whether it is ultimately stored
	 *  in a table.  Some cursor types may have limited functionality
	 *  (for example, they may be read-only or not support transactional
	 *  updates).  See @ref data_sources for more information.
	 *  <br>
	 *  The following are the builtin cursor types:
	 *  <table>
	 *  @hrow{URI, Type, Key/Value types}
	 *  @row{<tt>backup:</tt>,
	 *	hot backup cursor,
	 *	key=<code>string</code>\, see @ref hot_backup for details}
	 *  @row{<tt>colgroup:\<table name\>:\<column group name\></tt>,
	 *	column group cursor,
	 *	table key\, column group value(s)}
	 *  @row{<tt>config:[\<uri\>]</tt>,
	 *	object configuration cursor, (key=config string\,
	 *	value=config value)}
	 *  @row{<tt>file:\<file name\></tt>,
	 *	file cursor,
	 *	file key\, file value(s)}
	 *  @row{<tt>index:\<table name\>:\<index name\></tt>,
	 *	index cursor,
	 *	key=index key\, value=table value(s)}
	 *  @row{<tt>lsm:\<name\></tt>,
	 *	LSM cursor (key=LSM key\, value=LSM value), See also: @ref lsm}
	 *  @row{<tt>statistics:[\<data source URI\>]</tt>,
	 *	database or data source statistics cursor,
	 *	key=<code>int id</code>\, value=(<code>string description\,
	 *	string value\, uint64_t value</code>)\,
	 *	see @ref data_statistics for details}
	 *  @row{<tt>table:\<table name\></tt>,
	 *	table cursor,
	 *	table key\, table value(s)}
	 *  </table>
	 * @param to_dup a cursor to duplicate
	 * @configstart{session.open_cursor, see dist/api_data.py}
	 * @config{append, append the value as a new record\, creating a new
	 * record number key; valid only for cursors with record number keys., a
	 * boolean flag; default \c false.}
	 * @config{bulk, configure the cursor for bulk-loading\, a fast\,
	 * initial load path (see @ref bulk_load for more information).
	 * Bulk-load may only be used for newly created objects and cursors
	 * configured for bulk-load only support the WT_CURSOR::insert and
	 * WT_CURSOR::close methods.  When bulk-loading row-store objects\, keys
	 * must be loaded in sorted order.  The value is usually a true/false
	 * flag; when bulk-loading fixed-length column store objects\, the
	 * special value \c bitmap allows chunks of a memory resident bitmap to
	 * be loaded directly into a file by passing a \c WT_ITEM to
	 * WT_CURSOR::set_value where the \c size field indicates the number of
	 * records in the bitmap (as specified by the object's \c value_format
	 * configuration). Bulk-loaded bitmap values must end on a byte boundary
	 * relative to the bit count (except for the last set of values
	 * loaded)., a string; default \c false.}
	 * @config{checkpoint, the name of a checkpoint to open (the reserved
	 * name "WiredTigerCheckpoint" opens the most recent internal checkpoint
	 * taken for the object). The cursor does not support data
	 * modification., a string; default empty.}
	 * @config{dump, configure the cursor for dump format inputs and
	 * outputs: "hex" selects a simple hexadecimal format\, "print" selects
	 * a format where only non-printing characters are hexadecimal encoded.
	 * The cursor dump format is compatible with the @ref util_dump and @ref
	 * util_load commands., a string\, chosen from the following options: \c
	 * "hex"\, \c "print"; default empty.}
	 * @config{next_random, configure the cursor to return a pseudo-random
	 * record from the object; valid only for row-store cursors.  Cursors
	 * configured with next_random only support the WT_CURSOR::next and
	 * WT_CURSOR::close methods.  See @ref cursor_random for details., a
	 * boolean flag; default \c false.}
	 * @config{overwrite, change the behavior of the cursor's insert method
	 * to overwrite previously existing values., a boolean flag; default \c
	 * false.}
	 * @config{raw, ignore the encodings for the key and value\, manage data
	 * as if the formats were \c "u". See @ref cursor_raw for details., a
	 * boolean flag; default \c false.}
	 * @config{statistics_clear, reset statistics counters when the cursor
	 * is closed; valid only for statistics cursors., a boolean flag;
	 * default \c false.}
	 * @config{statistics_fast, only gather statistics that don't require
	 * traversing the tree; valid only for statistics cursors., a boolean
	 * flag; default \c false.}
	 * @config{target, if non-empty\, backup the list of objects; valid only
	 * for a backup data source., a list of strings; default empty.}
	 * @configend
	 * @param[out] cursorp a pointer to the newly opened cursor
	 * @errors
	 */
	int __F(open_cursor)(WT_SESSION *session,
	    const char *uri, WT_CURSOR *to_dup,
	    const char *config, WT_CURSOR **cursorp);
	/*! @} */

	/*!
	 * @name Table operations
	 * @{
	 */
	/*!
	 * Create a table, column group, index or file.
	 *
	 * @snippet ex_all.c Create a table
	 *
	 * @param session the session handle
	 * @param name the URI of the object to create, such as
	 * \c "table:stock". For a description of URI formats
	 * see @ref data_sources.
	 * @configstart{session.create, see dist/api_data.py}
	 * @config{allocation_size, the file unit allocation size\, in bytes\,
	 * must a power-of-two; smaller values decrease the file space required
	 * by overflow items\, and the default value of 512B is a good choice
	 * absent requirements from the operating system or storage device., an
	 * integer between 512B and 128MB; default \c 512B.}
	 * @config{block_compressor, configure a compressor for file blocks.
	 * Permitted values are empty (off) or \c "bzip2"\, \c "snappy" or
	 * custom compression engine \c "name" created with
	 * WT_CONNECTION::add_compressor.  See @ref compression for more
	 * information., a string; default empty.}
	 * @config{cache_resident, do not ever evict the object's pages; see
	 * @ref tuning_cache_resident for more information., a boolean flag;
	 * default \c false.}
	 * @config{checksum, configure file block checksums; permitted values
	 * are <code>on</code> (checksum all file blocks)\, <code>off</code>
	 * (checksum no file blocks) and <code>uncompresssed</code> (checksum
	 * only file blocks which are not compressed for some reason). The \c
	 * uncompressed value is for applications which can reasonably rely on
	 * decompression to fail if a block has been corrupted., a string\,
	 * chosen from the following options: \c "on"\, \c "off"\, \c
	 * "uncompressed"; default \c on.}
	 * @config{colgroups, comma-separated list of names of column groups.
	 * Each column group is stored separately\, keyed by the primary key of
	 * the table.  If no column groups are specified\, all columns are
	 * stored together in a single file.  All value columns in the table
	 * must appear in at least one column group.  Each column group must be
	 * created with a separate call to WT_SESSION::create., a list of
	 * strings; default empty.}
	 * @config{collator, configure custom collation for keys.  Value must be
	 * a collator name created with WT_CONNECTION::add_collator., a string;
	 * default empty.}
	 * @config{columns, list of the column names.  Comma-separated list of
	 * the form <code>(column[\,...])</code>. For tables\, the number of
	 * entries must match the total number of values in \c key_format and \c
	 * value_format.  For colgroups and indices\, all column names must
	 * appear in the list of columns for the table., a list of strings;
	 * default empty.}
	 * @config{dictionary, the maximum number of unique values remembered in
	 * the Btree row-store leaf page value dictionary; see @ref
	 * file_formats_compression for more information., an integer greater
	 * than or equal to 0; default \c 0.}
	 * @config{exclusive, fail if the object exists.  When false (the
	 * default)\, if the object exists\, check that its settings match the
	 * specified configuration., a boolean flag; default \c false.}
	 * @config{format, the file format., a string\, chosen from the
	 * following options: \c "btree"; default \c btree.}
	 * @config{huffman_key, configure Huffman encoding for keys.  Permitted
	 * values are empty (off)\, \c "english"\, \c "utf8<file>" or \c
	 * "utf16<file>". See @ref huffman for more information., a string;
	 * default empty.}
	 * @config{huffman_value, configure Huffman encoding for values.
	 * Permitted values are empty (off)\, \c "english"\, \c "utf8<file>" or
	 * \c "utf16<file>". See @ref huffman for more information., a string;
	 * default empty.}
	 * @config{internal_item_max, the largest key stored within an internal
	 * node\, in bytes.  If non-zero\, any key larger than the specified
	 * size will be stored as an overflow item (which may require additional
	 * I/O to access). If zero\, a default size is chosen that permits at
	 * least 8 keys per internal page., an integer greater than or equal to
	 * 0; default \c 0.}
	 * @config{internal_key_truncate, configure internal key truncation\,
	 * discarding unnecessary trailing bytes on internal keys (ignored for
	 * custom collators)., a boolean flag; default \c true.}
	 * @config{internal_page_max, the maximum page size for internal nodes\,
	 * in bytes; the size must be a multiple of the allocation size and is
	 * significant for applications wanting to avoid excessive L2 cache
	 * misses while searching the tree.  The page maximum is the bytes of
	 * uncompressed data\, that is\, the limit is applied before any block
	 * compression is done., an integer between 512B and 512MB; default \c
	 * 2KB.}
	 * @config{key_format, the format of the data packed into key items.
	 * See @ref schema_format_types for details.  By default\, the
	 * key_format is \c 'u' and applications use WT_ITEM structures to
	 * manipulate raw byte arrays.  By default\, records are stored in
	 * row-store files: keys of type \c 'r' are record numbers and records
	 * referenced by record number are stored in column-store files., a
	 * format string; default \c u.}
	 * @config{key_gap, the maximum gap between instantiated keys in a Btree
	 * leaf page\, constraining the number of keys processed to instantiate
	 * a random Btree leaf page key., an integer greater than or equal to 0;
	 * default \c 10.}
	 * @config{leaf_item_max, the largest key or value stored within a leaf
	 * node\, in bytes.  If non-zero\, any key or value larger than the
	 * specified size will be stored as an overflow item (which may require
	 * additional I/O to access). If zero\, a default size is chosen that
	 * permits at least 4 key and value pairs per leaf page., an integer
	 * greater than or equal to 0; default \c 0.}
	 * @config{leaf_page_max, the maximum page size for leaf nodes\, in
	 * bytes; the size must be a multiple of the allocation size\, and is
	 * significant for applications wanting to maximize sequential data
	 * transfer from a storage device.  The page maximum is the bytes of
	 * uncompressed data\, that is\, the limit is applied before any block
	 * compression is done., an integer between 512B and 512MB; default \c
	 * 1MB.}
	 * @config{lsm_auto_throttle, Throttle inserts into LSM trees if
	 * flushing to disk isn't keeping up., a boolean flag; default \c true.}
	 * @config{lsm_bloom, create bloom filters on LSM tree chunks as they
	 * are merged., a boolean flag; default \c true.}
	 * @config{lsm_bloom_bit_count, the number of bits used per item for LSM
	 * bloom filters., an integer between 2 and 1000; default \c 8.}
	 * @config{lsm_bloom_config, config string used when creating Bloom
	 * filter files\, passed to WT_SESSION::create., a string; default
	 * empty.}
	 * @config{lsm_bloom_hash_count, the number of hash values per item used
	 * for LSM bloom filters., an integer between 2 and 100; default \c 4.}
	 * @config{lsm_bloom_newest, create a bloom filter on an LSM tree chunk
	 * before it's first merge.  Only supported if bloom filters are
	 * enabled., a boolean flag; default \c false.}
	 * @config{lsm_bloom_oldest, create a bloom filter on the oldest LSM
	 * tree chunk.  Only supported if bloom filters are enabled., a boolean
	 * flag; default \c false.}
	 * @config{lsm_chunk_size, the maximum size of the in-memory chunk of an
	 * LSM tree., an integer between 512K and 500MB; default \c 2MB.}
	 * @config{lsm_merge_max, the maximum number of chunks to include in a
	 * merge operation., an integer between 2 and 100; default \c 15.}
	 * @config{lsm_merge_threads, the number of thread to perform merge
	 * operations., an integer between 1 and 10; default \c 1.}
	 * @config{memory_page_max, the maximum size a page can grow to in
	 * memory before being reconciled to disk.  The specified size will be
	 * adjusted to a lower bound of <code>50 * leaf_page_max</code>. This
	 * limit is soft - it is possible for pages to be temporarily larger
	 * than this value., an integer between 512B and 10TB; default \c 5MB.}
	 * @config{os_cache_dirty_max, maximum dirty system buffer cache usage\,
	 * in bytes.  If non-zero\, schedule writes for dirty blocks belonging
	 * to this object in the system buffer cache after that many bytes from
	 * this object are written into the buffer cache., an integer greater
	 * than or equal to 0; default \c 0.}
	 * @config{os_cache_max, maximum system buffer cache usage\, in bytes.
	 * If non-zero\, evict object blocks from the system buffer cache after
	 * that many bytes from this object are read or written into the buffer
	 * cache., an integer greater than or equal to 0; default \c 0.}
	 * @config{prefix_compression, configure row-store format key prefix
	 * compression., a boolean flag; default \c true.}
	 * @config{source, set a custom data source URI for a column group\,
	 * index or simple table.  By default\, the data source URI is derived
	 * from the \c type and the column group or index name.  Applications
	 * can create tables from existing data sources by supplying a \c source
	 * configuration., a string; default empty.}
	 * @config{split_pct, the Btree page split size as a percentage of the
	 * maximum Btree page size\, that is\, when a Btree page is split\, it
	 * will be split into smaller pages\, where each page is the specified
	 * percentage of the maximum Btree page size., an integer between 25 and
	 * 100; default \c 75.}
	 * @config{type, set the type of data source used to store a column
	 * group\, index or simple table.  By default\, a \c "file:" URI is
	 * derived from the object name.  The \c type configuration can be used
	 * to switch to a different storage format\, such as LSM. Ignored if an
	 * explicit URI is supplied with a \c source configuration., a string\,
	 * chosen from the following options: \c "file"\, \c "lsm"; default \c
	 * file.}
	 * @config{value_format, the format of the data packed into value items.
	 * See @ref schema_format_types for details.  By default\, the
	 * value_format is \c 'u' and applications use a WT_ITEM structure to
	 * manipulate raw byte arrays.  Value items of type 't' are bitfields\,
	 * and when configured with record number type keys\, will be stored
	 * using a fixed-length store., a format string; default \c u.}
	 * @configend
	 * @errors
	 */
	int __F(create)(WT_SESSION *session,
	    const char *name, const char *config);

	/*!
	 * Compact an object.
	 *
	 * @snippet ex_all.c Compact a table
	 *
	 * @param session the session handle
	 * @param name the URI of the object to compact, such as
	 * \c "table:stock"
	 * @configstart{session.compact, see dist/api_data.py}
	 * @config{trigger, Compaction will not be attempted unless the
	 * specified percentage of the underlying objects is expected to be
	 * recovered by compaction., an integer between 10 and 50; default \c
	 * 30.}
	 * @configend
	 * @errors
	 */
	int __F(compact)(WT_SESSION *session,
	    const char *name, const char *config);

	/*!
	 * Drop (delete) an object.
	 *
	 * @snippet ex_all.c Drop a table
	 *
	 * @param session the session handle
	 * @param name the URI of the object to drop, such as \c "table:stock"
	 * @configstart{session.drop, see dist/api_data.py}
	 * @config{force, return success if the object does not exist., a
	 * boolean flag; default \c false.}
	 * @config{remove_files, should the underlying files be removed?., a
	 * boolean flag; default \c true.}
	 * @configend
	 * @ebusy_errors
	 */
	int __F(drop)(WT_SESSION *session,
	    const char *name, const char *config);

	/*!
	 * Rename an object.
	 *
	 * @snippet ex_all.c Rename a table
	 *
	 * @param session the session handle
	 * @param uri the current URI of the object, such as \c "table:old"
	 * @param newuri the new URI of the object, such as \c "table:new"
	 * @configempty{session.rename, see dist/api_data.py}
	 * @ebusy_errors
	 */
	int __F(rename)(WT_SESSION *session,
	    const char *uri, const char *newuri, const char *config);

	/*!
	 * Salvage a file or table
	 *
	 * Salvage rebuilds the file, or files of which a table is comprised,
	 * discarding any corrupted file blocks.
	 *
	 * Previously deleted records may re-appear, and inserted records may
	 * disappear, when salvage is done, so salvage should not be run
	 * unless it is known to be necessary.  Normally, salvage should be
	 * called after a file or table has been corrupted, as reported by the
	 * WT_SESSION::verify method.
	 *
	 * Files are rebuilt in place, the salvage method overwrites the
	 * existing files.
	 *
	 * @snippet ex_all.c Salvage a table
	 *
	 * @param session the session handle
	 * @param name the URI of the file or table to salvage
	 * @configstart{session.salvage, see dist/api_data.py}
	 * @config{force, force salvage even of files that do not appear to be
	 * WiredTiger files., a boolean flag; default \c false.}
	 * @configend
	 * @ebusy_errors
	 */
	int __F(salvage)(WT_SESSION *session,
	    const char *name, const char *config);

	/*!
	 * Truncate a file, table or cursor range.
	 *
	 * Truncate a file or table.
	 * @snippet ex_all.c Truncate a table
	 *
	 * Truncate a cursor range.  When truncating based on a cursor position,
	 * it is not required the cursor reference a record in the object, only
	 * that the key be set.  This allows applications to discard portions of
	 * the object name space without knowing exactly what records the object
	 * contains.
	 * @snippet ex_all.c Truncate a range
	 *
	 * @param session the session handle
	 * @param name the URI of the file or table to truncate
	 * @param start optional cursor marking the first record discarded;
	 * if <code>NULL</code>, the truncate starts from the beginning of
	 * the object
	 * @param stop optional cursor marking the last record discarded;
	 * if <code>NULL</code>, the truncate continues to the end of the
	 * object
	 * @configempty{session.truncate, see dist/api_data.py}
	 * @ebusy_errors
	 */
	int __F(truncate)(WT_SESSION *session,
	    const char *name,
	    WT_CURSOR *start, WT_CURSOR *stop, const char *config);

	/*!
	 * Upgrade a file or table.
	 *
	 * Upgrade upgrades a file or table, if upgrade is required.
	 *
	 * @snippet ex_all.c Upgrade a table
	 *
	 * @param session the session handle
	 * @param name the URI of the file or table to upgrade
	 * @configempty{session.upgrade, see dist/api_data.py}
	 * @ebusy_errors
	 */
	int __F(upgrade)(WT_SESSION *session,
	    const char *name, const char *config);

	/*!
	 * Verify a file or table.
	 *
	 * Verify reports if a file, or the files of which a table is
	 * comprised, have been corrupted.  The WT_SESSION::salvage method
	 * can be used to repair a corrupted file,
	 *
	 * @snippet ex_all.c Verify a table
	 *
	 * @param session the session handle
	 * @param name the URI of the file or table to verify
	 * @configstart{session.verify, see dist/api_data.py}
	 * @config{dump_address, Display addresses and page types as pages are
	 * verified\, using the application's message handler\, intended for
	 * debugging., a boolean flag; default \c false.}
	 * @config{dump_blocks, Display the contents of on-disk blocks as they
	 * are verified\, using the application's message handler\, intended for
	 * debugging., a boolean flag; default \c false.}
	 * @config{dump_pages, Display the contents of in-memory pages as they
	 * are verified\, using the application's message handler\, intended for
	 * debugging., a boolean flag; default \c false.}
	 * @configend
	 * @ebusy_errors
	 */
	int __F(verify)(WT_SESSION *session,
	    const char *name, const char *config);
	/*! @} */

	/*!
	 * @name Transactions
	 * @{
	 */
	/*!
	 * Start a transaction in this session.
	 *
	 * The transaction remains active until ended by
	 * WT_SESSION::commit_transaction or WT_SESSION::rollback_transaction.
	 * Operations performed on cursors capable of supporting transactional
	 * operations that are already open in this session, or which are opened
	 * before the transaction ends, will operate in the context of the
	 * transaction.
	 *
	 * All open cursors are reset.
	 *
	 * WT_SESSION::begin_transaction will fail if a transaction is already
	 * in progress in the session.
	 *
	 * @snippet ex_all.c transaction commit/rollback
	 *
	 * @param session the session handle
	 * @configstart{session.begin_transaction, see dist/api_data.py}
	 * @config{isolation, the isolation level for this transaction; defaults
	 * to the session's isolation level., a string\, chosen from the
	 * following options: \c "read-uncommitted"\, \c "read-committed"\, \c
	 * "snapshot"; default empty.}
	 * @config{name, name of the transaction for tracing and debugging., a
	 * string; default empty.}
	 * @config{priority, priority of the transaction for resolving
	 * conflicts.  Transactions with higher values are less likely to
	 * abort., an integer between -100 and 100; default \c 0.}
	 * @config{sync, how to sync log records when the transaction commits.,
	 * a string\, chosen from the following options: \c "full"\, \c
	 * "flush"\, \c "write"\, \c "none"; default \c full.}
	 * @configend
	 * @errors
	 */
	int __F(begin_transaction)(WT_SESSION *session, const char *config);

	/*!
	 * Commit the current transaction.
	 *
	 * A transaction must be in progress when this method is called.
	 *
	 * All open cursors are reset.
	 *
	 * If WT_SESSION::commit_transaction returns an error, the transaction
	 * was rolled-back, not committed.
	 *
	 * @snippet ex_all.c transaction commit/rollback
	 *
	 * @param session the session handle
	 * @configempty{session.commit_transaction, see dist/api_data.py}
	 * @errors
	 */
	int __F(commit_transaction)(WT_SESSION *session, const char *config);

	/*!
	 * Roll back the current transaction.
	 *
	 * A transaction must be in progress when this method is called.
	 *
	 * All open cursors are reset.
	 *
	 * @snippet ex_all.c transaction commit/rollback
	 *
	 * @param session the session handle
	 * @configempty{session.rollback_transaction, see dist/api_data.py}
	 * @errors
	 */
	int __F(rollback_transaction)(WT_SESSION *session, const char *config);

	/*!
	 * Write a transactionally consistent snapshot of a database or set of
	 * objects.  The checkpoint includes all transactions committed before
	 * the checkpoint starts.  Additionally, checkpoints may optionally be
	 * discarded.
	 *
	 * @snippet ex_all.c Checkpoint examples
	 *
	 * @param session the session handle
	 * @configstart{session.checkpoint, see dist/api_data.py}
	 * @config{drop, specify a list of checkpoints to drop.  The list may
	 * additionally contain one of the following keys: \c "from=all" to drop
	 * all checkpoints\, \c "from=<checkpoint>" to drop all checkpoints
	 * after and including the named checkpoint\, or \c "to=<checkpoint>" to
	 * drop all checkpoints before and including the named checkpoint.
	 * Checkpoints cannot be dropped while a hot backup is in progress or if
	 * open in a cursor., a list of strings; default empty.}
	 * @config{force, checkpoints may be skipped if the underlying object
	 * has not been modified\, this option forces the checkpoint., a boolean
	 * flag; default \c false.}
	 * @config{name, if non-empty\, specify a name for the checkpoint., a
	 * string; default empty.}
	 * @config{target, if non-empty\, checkpoint the list of objects., a
	 * list of strings; default empty.}
	 * @configend
	 * @errors
	 */
	int __F(checkpoint)(WT_SESSION *session, const char *config);

	/*! @} */
};

/*!
 * A connection to a WiredTiger database.  The connection may be opened within
 * the same address space as the caller or accessed over a socket connection.
 *
 * Most applications will open a single connection to a database for each
 * process.  The first process to open a connection to a database will access
 * the database in its own address space.  Subsequent connections (if allowed)
 * will communicate with the first process over a socket connection to perform
 * their operations.
 *
 * <b>Thread safety:</b> A WT_CONNECTION handle may be shared between threads,
 * see @ref threads for more information.
 */
struct __wt_connection {
	/*!
	 * Close a connection.
	 *
	 * Any open sessions will be closed.
	 *
	 * @snippet ex_all.c Close a connection
	 *
	 * @param connection the connection handle
	 * @configempty{connection.close, see dist/api_data.py}
	 * @errors
	 */
	int __F(close)(WT_CONNECTION *connection, const char *config);

	/*!
	 * Reconfigure a connection handle.
	 *
	 * @snippet ex_all.c Reconfigure a connection
	 *
	 * @param connection the connection handle
	 * @configstart{connection.reconfigure, see dist/api_data.py}
	 * @config{cache_size, maximum heap memory to allocate for the cache.  A
	 * database should configure either a cache_size or a shared_cache not
	 * both., an integer between 1MB and 10TB; default \c 100MB.}
	 * @config{error_prefix, prefix string for error messages., a string;
	 * default empty.}
	 * @config{eviction_dirty_target, continue evicting until the cache has
	 * less dirty pages than this (as a percentage). Dirty pages will only
	 * be evicted if the cache is full enough to trigger eviction., an
	 * integer between 10 and 99; default \c 80.}
	 * @config{eviction_target, continue evicting until the cache becomes
	 * less full than this (as a percentage). Must be less than \c
	 * eviction_trigger., an integer between 10 and 99; default \c 80.}
	 * @config{eviction_trigger, trigger eviction when the cache becomes
	 * this full (as a percentage)., an integer between 10 and 99; default
	 * \c 95.}
	 * @config{shared_cache = (, shared cache configuration options.  A
	 * database should configure either a cache_size or a shared_cache not
	 * both., a set of related configuration options defined below.}
	 * @config{&nbsp;&nbsp;&nbsp;&nbsp;chunk, the granularity that a shared
	 * cache is redistributed., an integer between 1MB and 10TB; default \c
	 * 10MB.}
	 * @config{&nbsp;&nbsp;&nbsp;&nbsp;reserve, amount of cache this
	 * database is guaranteed to have available from the shared cache.  This
	 * setting is per database.  Defaults to the chunk size., an integer;
	 * default \c 0.}
	 * @config{&nbsp;&nbsp;&nbsp;&nbsp;name, name of a cache
	 * that is shared between databases., a string; default \c pool.}
	 * @config{&nbsp;&nbsp;&nbsp;&nbsp;size, maximum memory to allocate for
	 * the shared cache.  Setting this will update the value if one is
	 * already set., an integer between 1MB and 10TB; default \c 500MB.}
	 * @config{ ),,}
	 * @config{statistics, Maintain database statistics that may impact
	 * performance., a boolean flag; default \c false.}
	 * @config{verbose, enable messages for various events.  Options are
	 * given as a list\, such as
	 * <code>"verbose=[evictserver\,read]"</code>., a list\, with values
	 * chosen from the following options: \c "block"\, \c "shared_cache"\,
	 * \c "ckpt"\, \c "evict"\, \c "evictserver"\, \c "fileops"\, \c
	 * "hazard"\, \c "lsm"\, \c "mutex"\, \c "read"\, \c "readserver"\, \c
	 * "reconcile"\, \c "salvage"\, \c "verify"\, \c "write"; default
	 * empty.}
	 * @configend
	 * @errors
	 */
	int __F(reconfigure)(WT_CONNECTION *connection, const char *config);

	/*!
	 * The home directory of the connection.
	 *
	 * @snippet ex_all.c Get the database home directory
	 *
	 * @param connection the connection handle
	 * @returns a pointer to a string naming the home directory
	 */
	const char *__F(get_home)(WT_CONNECTION *connection);

	/*!
	 * Add configuration options for a method.  See
	 * @ref custom_ds_config_add for more information.
	 *
	 * @snippet ex_all.c Configure method configuration
	 *
	 * @param connection the connection handle
	 * @param method the name of the method
	 * @param uri the object type or NULL for all object types
	 * @param config the additional configuration's name and default value
	 * @param type the additional configuration's type (must be one of
	 * \c "boolean"\, \c "int", \c "list" or \c "string")
	 * @param check the additional configuration check string, or NULL if
	 * none
	 * @errors
	 */
	int __F(configure_method)(WT_CONNECTION *connection,
	    const char *method, const char *uri,
	    const char *config, const char *type, const char *check);

	/*!
	 * Return if opening this handle created the database.
	 *
	 * @snippet ex_all.c Check if the database is newly created
	 *
	 * @param connection the connection handle
	 * @returns false (zero) if the connection existed before the call to
	 * ::wiredtiger_open, true (non-zero) if it was created by opening this
	 * handle.
	 */
	int __F(is_new)(WT_CONNECTION *connection);

	/*!
	 * @name Session handles
	 * @{
	 */
	/*!
	 * Open a session.
	 *
	 * @snippet ex_all.c Open a session
	 *
	 * @param connection the connection handle
	 * @param errhandler An error handler.  If <code>NULL</code>, the
	 * connection's error handler is used
	 * @configstart{connection.open_session, see dist/api_data.py}
	 * @config{isolation, the default isolation level for operations in this
	 * session., a string\, chosen from the following options: \c
	 * "read-uncommitted"\, \c "read-committed"\, \c "snapshot"; default \c
	 * read-committed.}
	 * @configend
	 * @param[out] sessionp the new session handle
	 * @errors
	 */
	int __F(open_session)(WT_CONNECTION *connection,
	    WT_EVENT_HANDLER *errhandler, const char *config,
	    WT_SESSION **sessionp);
	/*! @} */

	/*!
	 * @name Extensions
	 * @{
	 */
	/*!
	 * Load an extension.
	 *
	 * @snippet ex_all.c Load an extension
	 *
	 * @param connection the connection handle
	 * @param path the filename of the extension module
	 * @configstart{connection.load_extension, see dist/api_data.py}
	 * @config{entry, the entry point of the extension\, called to
	 * initialize the extension when it is loaded.  The signature of the
	 * function must match ::wiredtiger_extension_init., a string; default
	 * \c wiredtiger_extension_init.}
	 * @config{prefix, a prefix for all names registered by this extension
	 * (e.g.\, to make namespaces distinct or during upgrades., a string;
	 * default empty.}
	 * @config{terminate, a optional function in the extension that is
	 * called before the extension is unloaded during WT_CONNECTION::close.
	 * The signature of the function must match
	 * ::wiredtiger_extension_terminate., a string; default \c
	 * wiredtiger_extension_terminate.}
	 * @configend
	 * @errors
	 */
	int __F(load_extension)(WT_CONNECTION *connection,
	    const char *path, const char *config);

	/*!
	 * Add a custom data source.  See @ref custom_data_sources for more
	 * information.
	 *
	 * The application must first implement the WT_DATA_SOURCE interface
	 * and then register the implementation with WiredTiger:
	 *
	 * @snippet ex_data_source.c WT_DATA_SOURCE register
	 *
	 * @param connection the connection handle
	 * @param prefix the URI prefix for this data source, e.g., "file:"
	 * @param data_source the application-supplied implementation of
	 *	WT_DATA_SOURCE to manage this data source.
	 * @configempty{connection.add_data_source, see dist/api_data.py}
	 * @errors
	 */
	int __F(add_data_source)(WT_CONNECTION *connection, const char *prefix,
	    WT_DATA_SOURCE *data_source, const char *config);

	/*!
	 * Add a custom collation function.
	 *
	 * The application must first implement the WT_COLLATOR interface and
	 * then register the implementation with WiredTiger:
	 *
	 * @snippet ex_all.c WT_COLLATOR register
	 *
	 * @param connection the connection handle
	 * @param name the name of the collation to be used in calls to
	 * 	WT_SESSION::create
	 * @param collator the application-supplied collation handler
	 * @configempty{connection.add_collator, see dist/api_data.py}
	 * @errors
	 */
	int __F(add_collator)(WT_CONNECTION *connection,
	    const char *name, WT_COLLATOR *collator, const char *config);

	/*!
	 * Add a compression function.
	 *
	 * The application must first implement the WT_COMPRESSOR interface
	 * and then register the implementation with WiredTiger:
	 *
	 * @snippet ex_all.c WT_COMPRESSOR register
	 *
	 * @param connection the connection handle
	 * @param name the name of the compression function to be used in calls
	 *	to WT_SESSION::create
	 * @param compressor the application-supplied compression handler
	 * @configempty{connection.add_compressor, see dist/api_data.py}
	 * @errors
	 */
	int __F(add_compressor)(WT_CONNECTION *connection,
	    const char *name, WT_COMPRESSOR *compressor, const char *config);

	/*!
	 * Add a custom extractor for index keys or column groups.
	 * @notyet{custom extractors}
	 *
	 * The application must first implement the WT_EXTRACTOR interface and
	 * then register the implementation with WiredTiger:
	 *
	 * @snippet ex_all.c WT_EXTRACTOR register
	 *
	 * @param connection the connection handle
	 * @param name the name of the extractor to be used in calls to
	 * 	WT_SESSION::create
	 * @param extractor the application-supplied extractor
	 * @configempty{connection.add_extractor, see dist/api_data.py}
	 * @errors
	 */
	int __F(add_extractor)(WT_CONNECTION *connection, const char *name,
	    WT_EXTRACTOR *extractor, const char *config);

	/*!
	 * Return a reference to the WiredTiger extension functions.
	 *
	 * @snippet ex_data_source.c WT_EXTENSION_API declaration
	 *
	 * @param wt_conn the WT_CONNECTION handle
	 * @returns a reference to a WT_EXTENSION_API structure.
	 */
	WT_EXTENSION_API *__F(get_extension_api)(WT_CONNECTION *wt_conn);
	/*! @} */
};

/*!
 * Open a connection to a database.
 *
 * @snippet ex_all.c Open a connection
 *
 * @param home The path to the database home directory.  See @ref home
 * for more information.
 * @param errhandler An error handler.  If <code>NULL</code>, a builtin error
 * handler is installed that writes error messages to stderr
 * @configstart{wiredtiger_open, see dist/api_data.py}
 * @config{buffer_alignment, in-memory alignment (in bytes) for buffers used for
 * I/O. The default value of -1 indicates that a platform-specific alignment
 * value should be used (512 bytes on Linux systems\, zero elsewhere)., an
 * integer between -1 and 1MB; default \c -1.}
 * @config{cache_size, maximum heap memory to allocate for the cache.  A
 * database should configure either a cache_size or a shared_cache not both., an
 * integer between 1MB and 10TB; default \c 100MB.}
 * @config{checkpoint = (, periodically checkpoint the database., a set of
 * related configuration options defined below.}
 * @config{&nbsp;&nbsp;&nbsp;&nbsp;name, the checkpoint name., a string; default
 * \c "WiredTigerCheckpoint".}
 * @config{&nbsp;&nbsp;&nbsp;&nbsp;wait, seconds to
 * wait between each checkpoint; setting this value configures periodic
 * checkpoints., an integer between 1 and 100000; default \c 0.}
 * @config{ ),,}
 * @config{create, create the database if it does not exist., a boolean flag;
 * default \c false.}
 * @config{direct_io, Use \c O_DIRECT to access files.  Options are given as a
 * list\, such as <code>"direct_io=[data]"</code>. Many Linux systems do not
 * support mixing \c O_DIRECT and memory mapping or normal I/O to the same file.
 * If \c O_DIRECT is configured for data files on Linux systems\, memory mapping
 * should probably be turned off using the \c mmap=false configuration string
 * and any utilities used to copy the database files for the purposes of hot
 * backup should probably also specify \c O_DIRECT when configuring their file
 * access., a list\, with values chosen from the following options: \c "data"\,
 * \c "log"; default empty.}
 * @config{error_prefix, prefix string for error messages., a string; default
 * empty.}
 * @config{eviction_dirty_target, continue evicting until the cache has less
 * dirty pages than this (as a percentage). Dirty pages will only be evicted if
 * the cache is full enough to trigger eviction., an integer between 10 and 99;
 * default \c 80.}
 * @config{eviction_target, continue evicting until the cache becomes less full
 * than this (as a percentage). Must be less than \c eviction_trigger., an
 * integer between 10 and 99; default \c 80.}
 * @config{eviction_trigger, trigger eviction when the cache becomes this full
 * (as a percentage)., an integer between 10 and 99; default \c 95.}
 * @config{extensions, list of shared library extensions to load (using dlopen).
 * Optional values are passed as the \c config parameter to
 * WT_CONNECTION::load_extension.  Complex paths may require quoting\, for
 * example\, <code>extensions=("/path/ext.so"="entry=my_entry")</code>., a list
 * of strings; default empty.}
 * @config{hazard_max, maximum number of simultaneous hazard pointers per
 * session handle., an integer greater than or equal to 15; default \c 1000.}
 * @config{logging, enable logging., a boolean flag; default \c false.}
 * @config{lsm_merge, merge LSM chunks where possible., a boolean flag; default
 * \c true.}
 * @config{mmap, Use memory mapping to access files when possible., a boolean
 * flag; default \c true.}
 * @config{multiprocess, permit sharing between processes (will automatically
 * start an RPC server for primary processes and use RPC for secondary
 * processes). <b>Not yet supported in WiredTiger</b>., a boolean flag; default
 * \c false.}
 * @config{session_max, maximum expected number of sessions (including server
 * threads)., an integer greater than or equal to 1; default \c 50.}
 * @config{shared_cache = (, shared cache configuration options.  A database
 * should configure either a cache_size or a shared_cache not both., a set of
 * related configuration options defined below.}
 * @config{&nbsp;&nbsp;&nbsp;&nbsp;chunk, the granularity that a shared cache is
 * redistributed., an integer between 1MB and 10TB; default \c 10MB.}
 * @config{&nbsp;&nbsp;&nbsp;&nbsp;reserve, amount of cache this database is
 * guaranteed to have available from the shared cache.  This setting is per
 * database.  Defaults to the chunk size., an integer; default \c 0.}
 * @config{&nbsp;&nbsp;&nbsp;&nbsp;name, name of a cache that is shared between
 * databases., a string; default \c pool.}
 * @config{&nbsp;&nbsp;&nbsp;&nbsp;size,
 * maximum memory to allocate for the shared cache.  Setting this will update
 * the value if one is already set., an integer between 1MB and 10TB; default \c
 * 500MB.}
 * @config{ ),,}
 * @config{statistics, Maintain database statistics that may impact
 * performance., a boolean flag; default \c false.}
 * @config{statistics_log = (, log database connection statistics to a file
 * (implies setting the \c statistics configuration value to true). See @ref
 * statistics_log for more information., a set of related configuration options
 * defined below.}
 * @config{&nbsp;&nbsp;&nbsp;&nbsp;clear, reset statistics
 * counters after each set of log records are written., a boolean flag; default
 * \c true.}
 * @config{&nbsp;&nbsp;&nbsp;&nbsp;path, the pathname to a file into
 * which the log records are written\, may contain strftime conversion
 * specifications.  If the value is not an absolute path name\, the file is
 * created relative to the database home., a string; default \c
 * "WiredTigerStat.%H".}
 * @config{&nbsp;&nbsp;&nbsp;&nbsp;sources, if non-empty\,
 * include statistics for the list of data source URIs\, if they are open at the
 * time of the statistics logging.  The list may include URIs matching a single
 * data source ("table:mytable")\, or a URI matching all data sources of a
 * particular type ("table:"). No statistics that require the traversal of a
 * tree are reported\, as if the \c statistics_fast configuration string were
 * set., a list of strings; default empty.}
 * @config{&nbsp;&nbsp;&nbsp;&nbsp;timestamp, a timestamp prepended to each log
 * record\, may contain strftime conversion specifications., a string; default
 * \c "%b %d %H:%M:%S".}
 * @config{&nbsp;&nbsp;&nbsp;&nbsp;wait, seconds to wait
 * between each write of the log records; setting this value configures \c
 * statistics and statistics logging., an integer between 1 and 100000; default
 * \c 0.}
 * @config{ ),,}
 * @config{sync, flush files to stable storage when closing or writing
 * checkpoints., a boolean flag; default \c true.}
 * @config{transactional, support transactional semantics., a boolean flag;
 * default \c true.}
 * @config{use_environment_priv, use the \c WIREDTIGER_CONFIG and \c
 * WIREDTIGER_HOME environment variables regardless of whether or not the
 * process is running with special privileges.  See @ref home for more
 * information., a boolean flag; default \c false.}
 * @config{verbose, enable messages for various events.  Options are given as a
 * list\, such as <code>"verbose=[evictserver\,read]"</code>., a list\, with
 * values chosen from the following options: \c "block"\, \c "shared_cache"\, \c
 * "ckpt"\, \c "evict"\, \c "evictserver"\, \c "fileops"\, \c "hazard"\, \c
 * "lsm"\, \c "mutex"\, \c "read"\, \c "readserver"\, \c "reconcile"\, \c
 * "salvage"\, \c "verify"\, \c "write"; default empty.}
 * @configend
 * Additionally, if a file named \c WiredTiger.config appears in the WiredTiger
 * home directory, it is read for configuration values (see @ref config_file
 * for details).  Configuration values specified in the \c config argument to
 * the ::wiredtiger_open function override configuration values specified in
 * the \c WiredTiger.config file.
 * @param[out] connectionp A pointer to the newly opened connection handle
 * @errors
 */
int wiredtiger_open(const char *home,
    WT_EVENT_HANDLER *errhandler, const char *config,
    WT_CONNECTION **connectionp);

/*!
 * Return information about an error as a string; wiredtiger_strerror is a
 * superset of the ISO C99/POSIX 1003.1-2001 function strerror.
 *
 * @snippet ex_all.c Display an error
 *
 * @param err a return value from a WiredTiger, C library or POSIX function
 * @returns a string representation of the error
 */
const char *wiredtiger_strerror(int err);

/*!
 * The interface implemented by applications to handle error, informational and
 * progress messages.  Entries set to NULL are ignored and the default handlers
 * will continue to be used.
 */
struct __wt_event_handler {
	/*!
	 * Callback to handle error messages; by default, error messages are
	 * written to the stderr stream.
	 *
	 * Error handler returns are not ignored: if the handler returns
	 * non-zero, the error may cause the WiredTiger function posting the
	 * event to fail, and may even cause operation or library failure.
	 *
	 * @param error a WiredTiger, C99 or POSIX error code, which can
	 * be converted to a string using ::wiredtiger_strerror
	 * @param message an error string
	 */
	int (*handle_error)(WT_EVENT_HANDLER *handler,
	    int error, const char *message);

	/*!
	 * Callback to handle informational messages; by default, informational
	 * messages are written to the stdout stream.
	 *
	 * Message handler returns are not ignored: if the handler returns
	 * non-zero, the error may cause the WiredTiger function posting the
	 * event to fail, and may even cause operation or library failure.
	 *
	 * @param message an informational string
	 */
	int (*handle_message)(WT_EVENT_HANDLER *handler, const char *message);

	/*!
	 * Callback to handle progress messages; by default, no progress
	 * messages are written.
	 *
	 * Progress handler returns are not ignored: if the handler returns
	 * non-zero, the error may cause the WiredTiger function posting the
	 * event to fail, and may even cause operation or library failure.
	 *
	 * @param operation a string representation of the operation
	 * @param progress a counter
	 */
	int (*handle_progress)(WT_EVENT_HANDLER *handler,
	    const char *operation, uint64_t progress);
};

/*!
 * @name Data packing and unpacking
 * @{
 */

/*!
 * Pack a structure into a buffer.
 *
 * See @ref packing for a description of the permitted format strings.
 *
 * @section pack_examples Packing Examples
 *
 * For example, the string <code>"iSh"</code> will pack a 32-bit integer
 * followed by a NUL-terminated string, followed by a 16-bit integer.  The
 * default, big-endian encoding will be used, with no alignment.  This could be
 * used in C as follows:
 *
 * @snippet ex_all.c Pack fields into a buffer
 *
 * Then later, the values can be unpacked as follows:
 *
 * @snippet ex_all.c Unpack fields from a buffer
 *
 * @param session the session handle
 * @param buffer a pointer to a packed byte array
 * @param size the number of valid bytes in the buffer
 * @param format the data format, see @ref packing
 * @errors
 */
int wiredtiger_struct_pack(WT_SESSION *session,
    void *buffer, size_t size, const char *format, ...);

/*!
 * Calculate the size required to pack a structure.
 *
 * Note that for variable-sized fields including variable-sized strings and
 * integers, the calculated sized merely reflects the expected sizes specified
 * in the format string itself.
 *
 * @snippet ex_all.c Get the packed size
 *
 * @param session the session handle
 * @param sizep a location where the number of bytes needed for the
 * matching call to ::wiredtiger_struct_pack is returned
 * @param format the data format, see @ref packing
 * @errors
 */
int wiredtiger_struct_size(WT_SESSION *session,
    size_t *sizep, const char *format, ...);

/*!
 * Unpack a structure from a buffer.
 *
 * Reverse of ::wiredtiger_struct_pack: gets values out of a
 * packed byte string.
 *
 * @snippet ex_all.c Unpack fields from a buffer
 *
 * @param session the session handle
 * @param buffer a pointer to a packed byte array
 * @param size the number of valid bytes in the buffer
 * @param format the data format, see @ref packing
 * @errors
 */
int wiredtiger_struct_unpack(WT_SESSION *session,
    const void *buffer, size_t size, const char *format, ...);

#if !defined(SWIG)

/*!
 * Streaming interface to packing.
 *
 * This allows applications to pack or unpack records one field at a time.
 * This is an opaque handle returned by ::wiredtiger_pack_start or
 * ::wiredtiger_unpack_start.  It must be closed with ::wiredtiger_pack_close.
 */
typedef struct __wt_pack_stream WT_PACK_STREAM;

/*!
 * Start a packing operation into a buffer with the given format string.  This
 * should be followed by a series of calls to ::wiredtiger_pack_item,
 * ::wiredtiger_pack_int, ::wiredtiger_pack_str or ::wiredtiger_pack_uint
 * to fill in the values.
 *
 * @param session the session handle
 * @param format the data format, see @ref packing
 * @param buffer a pointer to memory to hold the packed data
 * @param size the size of the buffer
 * @param[out] psp the new packing stream handle
 * @errors
 */
int wiredtiger_pack_start(WT_SESSION *session,
    const char *format, void *buffer, size_t size, WT_PACK_STREAM **psp);

/*!
 * Start an unpacking operation from a buffer with the given format string.
 * This should be followed by a series of calls to ::wiredtiger_unpack_item,
 * ::wiredtiger_unpack_int, ::wiredtiger_unpack_str or ::wiredtiger_unpack_uint
 * to retrieve the packed values.
 *
 * @param session the session handle
 * @param format the data format, see @ref packing
 * @param buffer a pointer to memory holding the packed data
 * @param size the size of the buffer
 * @param[out] psp the new packing stream handle
 * @errors
 */
int wiredtiger_unpack_start(WT_SESSION *session,
    const char *format, const void *buffer, size_t size, WT_PACK_STREAM **psp);

/*!
 * Close a packing stream.
 *
 * @param ps the packing stream handle
 * @param[out] usedp the number of bytes in the buffer used by the stream
 * @errors
 */
int wiredtiger_pack_close(WT_PACK_STREAM *ps, size_t *usedp);

/*!
 * Pack an item into a packing stream.
 *
 * @param ps the packing stream handle
 * @param item an item to pack
 * @errors
 */
int wiredtiger_pack_item(WT_PACK_STREAM *ps, WT_ITEM *item);

/*!
 * Pack a signed integer into a packing stream.
 *
 * @param ps the packing stream handle
 * @param i a signed integer to pack
 * @errors
 */
int wiredtiger_pack_int(WT_PACK_STREAM *ps, int64_t i);

/*!
 * Pack a string into a packing stream.
 *
 * @param ps the packing stream handle
 * @param s a string to pack
 * @errors
 */
int wiredtiger_pack_str(WT_PACK_STREAM *ps, const char *s);

/*!
 * Pack an unsigned integer into a packing stream.
 *
 * @param ps the packing stream handle
 * @param u an unsigned integer to pack
 * @errors
 */
int wiredtiger_pack_uint(WT_PACK_STREAM *ps, uint64_t u);

/*!
 * Unpack an item from a packing stream.
 *
 * @param ps the packing stream handle
 * @param item an item to unpack
 * @errors
 */
int wiredtiger_unpack_item(WT_PACK_STREAM *ps, WT_ITEM *item);

/*!
 * Unpack a signed integer from a packing stream.
 *
 * @param ps the packing stream handle
 * @param[out] ip the unpacked signed integer
 * @errors
 */
int wiredtiger_unpack_int(WT_PACK_STREAM *ps, int64_t *ip);

/*!
 * Unpack a string from a packing stream.
 *
 * @param ps the packing stream handle
 * @param[out] sp the unpacked string
 * @errors
 */
int wiredtiger_unpack_str(WT_PACK_STREAM *ps, const char **sp);

/*!
 * Unpack an unsigned integer from a packing stream.
 *
 * @param ps the packing stream handle
 * @param[out] up the unpacked unsigned integer
 * @errors
 */
int wiredtiger_unpack_uint(WT_PACK_STREAM *ps, uint64_t *up);

#endif /* !defined(SWIG) */
/*!
 * @}
 */

/*!
 * Get version information.
 *
 * @snippet ex_all.c Get the WiredTiger library version #1
 * @snippet ex_all.c Get the WiredTiger library version #2
 *
 * @param majorp a location where the major version number is returned
 * @param minorp a location where the minor version number is returned
 * @param patchp a location where the patch version number is returned
 * @returns a string representation of the version
 */
const char *wiredtiger_version(int *majorp, int *minorp, int *patchp);

/*******************************************
 * Error returns
 *******************************************/
/*!
 * @anchor error_returns
 * @name Error returns
 * Most functions and methods in WiredTiger return an integer code indicating
 * whether the operation succeeded or failed.  A return of zero indicates
 * success, all non-zero return values indicate some kind of failure.
 *
 * WiredTiger reserves all values from -31,800 to -31,999 as possible error
 * return values.  WiredTiger may also return C99/POSIX error codes such as
 * \c ENOMEM, \c EINVAL and \c ENOTSUP, with the usual meanings.
 *
 * The following are all of the WiredTiger-specific error returns:
 * @{
 */
/*
 * DO NOT EDIT: automatically built by dist/api_err.py.
 * Error return section: BEGIN
 */
/*!
 * Conflict between concurrent operations.
 * This error is generated when an operation cannot be completed due to a
 * conflict with concurrent operations.  The operation may be retried; if a
 * transaction is in progress, it should be rolled back and the operation
 * retried in a new transaction.
 */
#define	WT_DEADLOCK	-31800
/*!
 * Attempt to insert an existing key.
 * This error is generated when the application attempts to insert a record with
 * the same key as an existing record without the 'overwrite' configuration to
 * WT_SESSION::open_cursor.
 */
#define	WT_DUPLICATE_KEY	-31801
/*!
 * Non-specific WiredTiger error.
 * This error is returned when an error is not covered by a specific error
 * return.
 */
#define	WT_ERROR	-31802
/*!
 * Item not found.
 * This error indicates an operation did not find a value to return.  This
 * includes cursor search and other operations where no record matched the
 * cursor's search key such as WT_CURSOR::update or WT_CURSOR::remove.
 */
#define	WT_NOTFOUND	-31803
/*!
 * WiredTiger library panic.
 * This error indicates an underlying problem that requires the application exit
 * and restart.
 */
#define	WT_PANIC	-31804
/*! @cond internal */
/*! Restart the operation (internal). */
#define	WT_RESTART	-31805
/*! @endcond */
/*
 * Error return section: END
 * DO NOT EDIT: automatically built by dist/api_err.py.
 */
/*! @} */

/*! @} */

/*!
 * @defgroup wt_ext WiredTiger Extension API
 * The functions and interfaces applications use to customize and extend the
 * behavior of WiredTiger.
 * @{
 */

/*******************************************
 * Forward structure declarations for the extension API
 *******************************************/
struct __wt_config_arg;	    typedef struct __wt_config_arg WT_CONFIG_ARG;
struct __wt_config_item;    typedef struct __wt_config_item WT_CONFIG_ITEM;
struct __wt_config_scan;    typedef struct __wt_config_scan WT_CONFIG_SCAN;

/*!
 * The interface implemented by applications to provide custom ordering of
 * records.
 *
 * Applications register their implementation with WiredTiger by calling
 * WT_CONNECTION::add_collator.
 *
 * @snippet ex_extending.c add collator nocase
 *
 * @snippet ex_extending.c add collator prefix10
 */
struct __wt_collator {
	/*!
	 * Callback to compare keys.
	 *
	 * @param[out] cmp set to -1 if <code>key1 < key2</code>,
	 * 	0 if <code>key1 == key2</code>,
	 * 	1 if <code>key1 > key2</code>.
	 * @returns zero for success, non-zero to indicate an error.
	 *
	 * @snippet ex_all.c Implement WT_COLLATOR
	 *
	 * @snippet ex_extending.c case insensitive comparator
	 *
	 * @snippet ex_extending.c n character comparator
	 */
	int (*compare)(WT_COLLATOR *collator, WT_SESSION *session,
	    const WT_ITEM *key1, const WT_ITEM *key2, int *cmp);
};

/*!
 * The interface implemented by applications to provide custom compression.
 *
 * Compressors must implement the WT_COMPRESSOR interface: the
 * WT_COMPRESSOR::compress and WT_COMPRESSOR::decompress callbacks must be
 * specified, and WT_COMPRESSOR::pre_size is optional.  To build your own
 * compressor, use one of the compressors in \c ext/compressors as a template:
 * \c ext/nop_compress is a simple compressor that passes through data
 * unchanged, and is a reasonable starting point.
 *
 * Applications register their implementation with WiredTiger by calling
 * WT_CONNECTION::add_compressor.
 *
 * @snippet ex_all.c WT_COMPRESSOR register
 */
struct __wt_compressor {
	/*!
	 * Callback to compress a chunk of data.
	 *
	 * WT_COMPRESSOR::compress takes a source buffer and a destination
	 * buffer, by default of the same size.  If the callback can compress
	 * the buffer to a smaller size in the destination, it does so, sets
	 * the \c compression_failed return to 0 and returns 0.  If compression
	 * does not produce a smaller result, the callback sets the
	 * \c compression_failed return to 1 and returns 0. If another
	 * error occurs, it returns an errno or WiredTiger error code.
	 *
	 * On entry, \c src will point to memory, with the length of the memory
	 * in \c src_len.  After successful completion, the callback should
	 * return \c 0 and set \c result_lenp to the number of bytes required
	 * for the compressed representation.
	 *
	 * If compression would not shrink the data or the \c dst buffer is not
	 * large enough to hold the compressed data, the callback should set
	 * \c compression_failed to a non-zero value and return 0.
	 *
	 * @param[in] src the data to compress
	 * @param[in] src_len the length of the data to compress
	 * @param[in] dst the destination buffer
	 * @param[in] dst_len the length of the destination buffer
	 * @param[out] result_lenp the length of the compressed data
	 * @param[out] compression_failed non-zero if compression did not
	 * decrease the length of the data (compression may not have completed)
	 * @returns zero for success, non-zero to indicate an error.
	 *
	 * @snippet ex_all.c WT_COMPRESSOR compress
	 */
	int (*compress)(WT_COMPRESSOR *compressor, WT_SESSION *session,
	    uint8_t *src, size_t src_len,
	    uint8_t *dst, size_t dst_len,
	    size_t *result_lenp, int *compression_failed);

	/*!
	 * Callback to compress a list of byte strings.
	 *
	 * WT_COMPRESSOR::compress_raw gives applications fine-grained control
	 * over disk block size when writing row-store or variable-length
	 * column-store pages.  Where this level of control is not required by
	 * the underlying storage device, set the WT_COMPRESSOR::compress_raw
	 * callback to \c NULL and WiredTiger will internally split each page
	 * into blocks, each block then compressed by WT_COMPRESSOR::compress.
	 *
	 * WT_COMPRESSOR::compress_raw takes a source buffer and an array of
	 * 0-based offsets of byte strings in that buffer.  The callback then
	 * encodes none, some or all of the byte strings and copies the encoded
	 * representation into a destination buffer.  The callback returns the
	 * number of byte strings encoded and the bytes needed for the encoded
	 * representation.   The encoded representation has header information
	 * prepended and is written as a block to the underlying file object.
	 *
	 * On entry, \c page_max is the configured maximum size for objects of
	 * this type.  (This value is provided for convenience, and will be
	 * either the \c internal_page_max or \c leaf_page_max value specified
	 * to WT_SESSION::create when the object was created.)
	 *
	 * On entry, \c split_pct is the configured Btree page split size for
	 * this object.  (This value is provided for convenience, and will be
	 * the \c split_pct value specified to WT_SESSION::create when the
	 * object was created.)
	 *
	 * On entry, \c extra is a count of additional bytes that will be added
	 * to the encoded representation before it is written.  In other words,
	 * if the target write size is 8KB, the returned encoded representation
	 * should be less than or equal to (8KB - \c extra).  The method does
	 * not need to skip bytes in the destination buffer based on \c extra,
	 * the method should only use \c extra to decide how many bytes to store
	 * into the destination buffer for its ideal block size.
	 *
	 * On entry, \c src points to the source buffer; \c offsets is an array
	 * of \c slots 0-based offsets into \c src, where each offset is the
	 * start of a byte string, except for the last offset, which is the
	 * offset of the first byte past the end of the last byte string.  (In
	 * other words, <code>offsets[0]</code> will be 0, the offset of the
	 * first byte of the first byte string in \c src, and
	 * <code>offsets[slots]</code> is the total length of all of the byte
	 * strings in the \c src buffer.)
	 *
	 * On entry, \c dst points to the destination buffer with a length
	 * of \c dst_len.  If the WT_COMPRESSOR::pre_size method is specified,
	 * the destination buffer will be at least the size returned by that
	 * method; otherwise, the destination buffer will be at least the
	 * maximum size for the page being written (that is, when writing a
	 * row-store leaf page, the destination buffer will be at least as
	 * large as the \c leaf_page_max configuration value).
	 *
	 * After successful completion, the callback should return \c 0, and
	 * set \c result_slotsp to the number of byte strings encoded and
	 * \c result_lenp to the bytes needed for the encoded representation.
	 *
	 * WiredTiger repeatedly calls the callback function until all rows on
	 * the page have been encoded.  There is no requirement the callback
	 * encode any or all of the byte strings passed by WiredTiger.  If the
	 * callback does not encode any of the byte strings, the callback must
	 * set \c result_slotsp to 0.  In this case, WiredTiger will accumulate
	 * more rows and repeat the call; if there are no more rows to
	 * accumulate, WiredTiger writes the remaining rows without further
	 * calls to the callback.
	 *
	 * On entry, \c final is zero if there are more rows to be written as
	 * part of this page (if there will be additional data provided to the
	 * callback), and non-zero if there are no more rows to be written as
	 * part of this page.  If \c final is set and the callback fails to
	 * encode any rows, WiredTiger writes the remaining rows without further
	 * calls to the callback.  If \c final is set and the callback encodes
	 * any number of rows, WiredTiger continues to call the callback until
	 * all of the rows are encoded or the callback fails to encode any rows.
	 *
	 * The WT_COMPRESSOR::compress_raw callback is intended for applications
	 * wanting to create disk blocks in specific sizes.
	 * WT_COMPRESSOR::compress_raw is not a replacement for
	 * WT_COMPRESSOR::compress: objects which WT_COMPRESSOR::compress_raw
	 * cannot handle (for example, overflow key or value items), or which
	 * WT_COMPRESSOR::compress_raw chooses not to compress for any reason
	 * (for example, if WT_COMPRESSOR::compress_raw callback chooses not to
	 * compress a small number of rows, but the page being written has no
	 * more rows to accumulate), will be passed to WT_COMPRESSOR::compress.
	 *
	 * The WT_COMPRESSOR::compress_raw callback is only called for objects
	 * where it is applicable, that is, for row-store and variable-length
	 * column-store objects, where both row-store key prefix compression
	 * and row-store and variable-length column-store dictionary compression
	 * are \b not configured.  When WT_COMPRESSOR::compress_raw is not
	 * applicable, the WT_COMPRESSOR::compress callback is used instead.
	 *
	 * @param[in] page_max the configured maximum page size for this object
	 * @param[in] split_pct the configured page split size for this object
	 * @param[in] extra the count of the additional bytes
	 * @param[in] src the data to compress
	 * @param[in] offsets the byte offsets of the byte strings in src
	 * @param[in] slots the number of entries in offsets
	 * @param[in] dst the destination buffer
	 * @param[in] dst_len the length of the destination buffer
	 * @param[in] final non-zero if there are no more rows to accumulate
	 * @param[out] result_lenp the length of the compressed data
	 * @param[out] result_slotsp the number of byte offsets taken
	 * @returns zero for success, non-zero to indicate an error.
	 */
	int (*compress_raw)(WT_COMPRESSOR *compressor, WT_SESSION *session,
	    size_t page_max, u_int split_pct, size_t extra,
	    uint8_t *src, uint32_t *offsets, uint32_t slots,
	    uint8_t *dst, size_t dst_len,
	    int final,
	    size_t *result_lenp, uint32_t *result_slotsp);

	/*!
	 * Callback to decompress a chunk of data.
	 *
	 * WT_COMPRESSOR::decompress takes a source buffer and a destination
	 * buffer.  The contents are switched from \c compress: the
	 * source buffer is the compressed value, and the destination buffer is
	 * sized to be the original size.  If the callback successfully
	 * decompresses the source buffer to the destination buffer, it returns
	 * 0.  If an error occurs, it returns an errno or WiredTiger error code.
	 * The source buffer that WT_COMPRESSOR::decompress takes may have a
	 * size that is rounded up from the size originally produced by
	 * WT_COMPRESSOR::compress, with the remainder of the buffer set to
	 * zeroes. Most compressors do not care about this difference if the
	 * size to be decompressed can be implicitly discovered from the
	 * compressed data.  If your compressor cares, you may need to allocate
	 * space for, and store, the actual size in the compressed buffer.  See
	 * the source code for the included snappy compressor for an example.
	 *
	 * On entry, \c src will point to memory, with the length of the memory
	 * in \c src_len.  After successful completion, the callback should
	 * return \c 0 and set \c result_lenp to the number of bytes required
	 * for the decompressed representation.
	 *
	 * If the \c dst buffer is not big enough to hold the decompressed
	 * data, the callback should return an error.
	 *
	 * @param[in] src the data to decompress
	 * @param[in] src_len the length of the data to decompress
	 * @param[in] dst the destination buffer
	 * @param[in] dst_len the length of the destination buffer
	 * @param[out] result_lenp the length of the decompressed data
	 * @returns zero for success, non-zero to indicate an error.
	 *
	 * @snippet ex_all.c WT_COMPRESSOR decompress
	 */
	int (*decompress)(WT_COMPRESSOR *compressor, WT_SESSION *session,
	    uint8_t *src, size_t src_len,
	    uint8_t *dst, size_t dst_len,
	    size_t *result_lenp);

	/*!
	 * Callback to size a destination buffer for compression
	 *
	 * WT_COMPRESSOR::pre_size is an optional callback that, given the
	 * source buffer and size, produces the size of the destination buffer
	 * to be given to WT_COMPRESSOR::compress.  This is useful for
	 * compressors that assume that the output buffer is sized for the
	 * worst case and thus no overrun checks are made.  If your compressor
	 * works like this, WT_COMPRESSOR::pre_size will need to be defined.
	 * See the source code for the snappy compressor for an example.
	 * However, if your compressor detects and avoids overruns against its
	 * target buffer, you will not need to define WT_COMPRESSOR::pre_size.
	 * When WT_COMPRESSOR::pre_size is set to NULL, the destination buffer
	 * is sized the same as the source buffer.  This is always sufficient,
	 * since a compression result that is larger than the source buffer is
	 * discarded by WiredTiger.
	 *
	 * If not NULL, this callback is called before each call to
	 * WT_COMPRESS::compress to determine the size of the destination
	 * buffer to provide.  If the callback is NULL, the destination
	 * buffer will be the same size as the source buffer.
	 *
	 * The callback should set \c result_lenp to a suitable buffer size
	 * for compression, typically the maximum length required by
	 * WT_COMPRESSOR::compress.
	 *
	 * This callback function is for compressors that require an output
	 * buffer larger than the source buffer (for example, that do not
	 * check for buffer overflow during compression).
	 *
	 * @param[in] src the data to compress
	 * @param[in] src_len the length of the data to compress
	 * @param[out] result_lenp the required destination buffer size
	 * @returns zero for success, non-zero to indicate an error.
	 *
	 * @snippet ex_all.c WT_COMPRESSOR presize
	 */
	int (*pre_size)(WT_COMPRESSOR *compressor, WT_SESSION *session,
	    uint8_t *src, size_t src_len, size_t *result_lenp);
};

/*!
 * Applications can extend WiredTiger by providing new implementations of the
 * WT_DATA_SOURCE class.  Each data source supports a different URI scheme for
 * data sources to WT_SESSION::create, WT_SESSION::open_cursor and related
 * methods.  See @ref custom_data_sources for more information.
 *
 * <b>Thread safety:</b> WiredTiger may invoke methods on the WT_DATA_SOURCE
 * interface from multiple threads concurrently.  It is the responsibility of
 * the implementation to protect any shared data.
 *
 * Applications register their implementation with WiredTiger by calling
 * WT_CONNECTION::add_data_source.
 *
 * @snippet ex_data_source.c WT_DATA_SOURCE register
 */
struct __wt_data_source {
	/*!
	 * Callback to create a new object.
	 *
	 * @snippet ex_data_source.c WT_DATA_SOURCE create
	 */
	int (*create)(WT_DATA_SOURCE *dsrc, WT_SESSION *session,
	    const char *uri, WT_CONFIG_ARG *config);

	/*!
	 * Callback to compact an object.
	 *
	 * @snippet ex_data_source.c WT_DATA_SOURCE compact
	 */
	int (*compact)(WT_DATA_SOURCE *dsrc, WT_SESSION *session,
	    const char *uri, WT_CONFIG_ARG *config);

	/*!
	 * Callback to drop an object.
	 *
	 * @snippet ex_data_source.c WT_DATA_SOURCE drop
	 */
	int (*drop)(WT_DATA_SOURCE *dsrc, WT_SESSION *session,
	    const char *uri, WT_CONFIG_ARG *config);

	/*!
	 * Callback to initialize a cursor.
	 *
	 * @snippet ex_data_source.c WT_DATA_SOURCE open_cursor
	 */
	int (*open_cursor)(WT_DATA_SOURCE *dsrc, WT_SESSION *session,
	    const char *uri, WT_CONFIG_ARG *config, WT_CURSOR **new_cursor);

	/*!
	 * Callback to rename an object.
	 *
	 * @snippet ex_data_source.c WT_DATA_SOURCE rename
	 */
	int (*rename)(WT_DATA_SOURCE *dsrc, WT_SESSION *session,
	    const char *uri, const char *newuri, WT_CONFIG_ARG *config);

	/*!
	 * Callback to salvage an object.
	 *
	 * @snippet ex_data_source.c WT_DATA_SOURCE salvage
	 */
	int (*salvage)(WT_DATA_SOURCE *dsrc, WT_SESSION *session,
	    const char *uri, WT_CONFIG_ARG *config);

	/*!
	 * Callback to truncate an object.
	 *
	 * @snippet ex_data_source.c WT_DATA_SOURCE truncate
	 */
	int (*truncate)(WT_DATA_SOURCE *dsrc, WT_SESSION *session,
	    const char *uri, WT_CONFIG_ARG *config);

	/*!
	 * Callback to verify an object.
	 *
	 * @snippet ex_data_source.c WT_DATA_SOURCE verify
	 */
	int (*verify)(WT_DATA_SOURCE *dsrc, WT_SESSION *session,
	    const char *uri, WT_CONFIG_ARG *config);
};

/*!
 * The interface implemented by applications to provide custom extraction of
 * index keys or column group values.
 *
 * Applications register implementations with WiredTiger by calling
 * WT_CONNECTION::add_extractor.
 *
 * @snippet ex_all.c WT_EXTRACTOR register
 */
struct __wt_extractor {
	/*!
	 * Callback to extract a value for an index or column group.
	 *
	 * @errors
	 *
	 * @snippet ex_all.c WT_EXTRACTOR
	 */
	int (*extract)(WT_EXTRACTOR *extractor, WT_SESSION *session,
	    const WT_ITEM *key, const WT_ITEM *value,
	    WT_ITEM *result);
};

/*!
 * Entry point to an extension, called when the extension is loaded.
 *
 * @param connection the connection handle
 * @param config the config information passed to WT_CONNECTION::load_extension
 * @errors
 */
extern int wiredtiger_extension_init(
    WT_CONNECTION *connection, WT_CONFIG_ARG *config);

/*!
 * Optional cleanup function for an extension, called during
 * WT_CONNECTION::close.
 *
 * @param connection the connection handle
 * @errors
 */
extern int wiredtiger_extension_terminate(WT_CONNECTION *connection);

/*! @} */

/*******************************************
 * Statistic reference.
 *******************************************/
/*!
 * @addtogroup wt
 * @{
 */
/*
 * DO NOT EDIT: automatically built by dist/api_stat.py.
 * Statistics section: BEGIN
 */

/*!
 * @name Connection statistics
 * @anchor statistics_keys
 * @anchor statistics_conn
 * Statistics are accessed through cursors with \c "statistics:" URIs.
 * Individual statistics can be queried through the cursor using the following
 * keys.  See @ref data_statistics for more information.
 * @{
 */
/*! mapped bytes read by the block manager */
#define	WT_STAT_CONN_BLOCK_BYTE_MAP_READ		0
/*! bytes read by the block manager */
#define	WT_STAT_CONN_BLOCK_BYTE_READ			1
/*! bytes written by the block manager */
#define	WT_STAT_CONN_BLOCK_BYTE_WRITE			2
/*! mapped blocks read by the block manager */
#define	WT_STAT_CONN_BLOCK_MAP_READ			3
/*! blocks read by the block manager */
#define	WT_STAT_CONN_BLOCK_READ				4
/*! blocks written by the block manager */
#define	WT_STAT_CONN_BLOCK_WRITE			5
/*! cache: tracked dirty bytes in the cache */
#define	WT_STAT_CONN_CACHE_BYTES_DIRTY			6
/*! cache: bytes currently in the cache */
#define	WT_STAT_CONN_CACHE_BYTES_INUSE			7
/*! cache: maximum bytes configured */
#define	WT_STAT_CONN_CACHE_BYTES_MAX			8
/*! cache: bytes read into cache */
#define	WT_STAT_CONN_CACHE_BYTES_READ			9
/*! cache: bytes written from cache */
#define	WT_STAT_CONN_CACHE_BYTES_WRITE			10
/*! cache: checkpoint blocked page eviction */
#define	WT_STAT_CONN_CACHE_EVICTION_CHECKPOINT		11
/*! cache: unmodified pages evicted */
#define	WT_STAT_CONN_CACHE_EVICTION_CLEAN		12
/*! cache: modified pages evicted */
#define	WT_STAT_CONN_CACHE_EVICTION_DIRTY		13
/*! cache: pages selected for eviction unable to be evicted */
#define	WT_STAT_CONN_CACHE_EVICTION_FAIL		14
/*! cache: hazard pointer blocked page eviction */
#define	WT_STAT_CONN_CACHE_EVICTION_HAZARD		15
/*! cache: internal pages evicted */
#define	WT_STAT_CONN_CACHE_EVICTION_INTERNAL		16
/*! cache: internal page merge operations completed */
#define	WT_STAT_CONN_CACHE_EVICTION_MERGE		17
/*! cache: internal page merge attempts that could not complete */
#define	WT_STAT_CONN_CACHE_EVICTION_MERGE_FAIL		18
/*! cache: internal levels merged */
#define	WT_STAT_CONN_CACHE_EVICTION_MERGE_LEVELS	19
/*! cache: eviction server unable to reach eviction goal */
#define	WT_STAT_CONN_CACHE_EVICTION_SLOW		20
/*! cache: pages walked for eviction */
#define	WT_STAT_CONN_CACHE_EVICTION_WALK		21
/*! cache: tracked dirty pages in the cache */
#define	WT_STAT_CONN_CACHE_PAGES_DIRTY			22
/*! cache: pages currently held in the cache */
#define	WT_STAT_CONN_CACHE_PAGES_INUSE			23
/*! cache: pages read into cache */
#define	WT_STAT_CONN_CACHE_READ				24
/*! cache: pages written from cache */
#define	WT_STAT_CONN_CACHE_WRITE			25
/*! pthread mutex condition wait calls */
#define	WT_STAT_CONN_COND_WAIT				26
/*! cursor creation */
#define	WT_STAT_CONN_CURSOR_CREATE			27
/*! Btree cursor insert calls */
#define	WT_STAT_CONN_CURSOR_INSERT			28
/*! Btree cursor next calls */
#define	WT_STAT_CONN_CURSOR_NEXT			29
/*! Btree cursor prev calls */
#define	WT_STAT_CONN_CURSOR_PREV			30
/*! Btree cursor remove calls */
#define	WT_STAT_CONN_CURSOR_REMOVE			31
/*! Btree cursor reset calls */
#define	WT_STAT_CONN_CURSOR_RESET			32
/*! Btree cursor search calls */
#define	WT_STAT_CONN_CURSOR_SEARCH			33
/*! Btree cursor search near calls */
#define	WT_STAT_CONN_CURSOR_SEARCH_NEAR			34
/*! Btree cursor update calls */
#define	WT_STAT_CONN_CURSOR_UPDATE			35
/*! files currently open */
#define	WT_STAT_CONN_FILE_OPEN				36
/*! rows merged in an LSM tree */
#define	WT_STAT_CONN_LSM_ROWS_MERGED			37
/*! total heap memory allocations */
#define	WT_STAT_CONN_MEMORY_ALLOCATION			38
/*! total heap memory frees */
#define	WT_STAT_CONN_MEMORY_FREE			39
/*! total heap memory re-allocations */
#define	WT_STAT_CONN_MEMORY_GROW			40
/*! total read I/Os */
#define	WT_STAT_CONN_READ_IO				41
/*! page reconciliation calls */
#define	WT_STAT_CONN_REC_PAGES				42
/*! page reconciliation calls for eviction */
#define	WT_STAT_CONN_REC_PAGES_EVICTION			43
/*! reconciliation failed because an update could not be included */
#define	WT_STAT_CONN_REC_SKIPPED_UPDATE			44
/*! pthread mutex shared lock read-lock calls */
#define	WT_STAT_CONN_RWLOCK_READ			45
/*! pthread mutex shared lock write-lock calls */
<<<<<<< HEAD
#define	WT_STAT_CONN_RWLOCK_WRITE			46
/*! ancient transactions */
#define	WT_STAT_CONN_TXN_ANCIENT			47
/*! transactions */
#define	WT_STAT_CONN_TXN_BEGIN				48
/*! transaction checkpoints */
#define	WT_STAT_CONN_TXN_CHECKPOINT			49
/*! transactions committed */
#define	WT_STAT_CONN_TXN_COMMIT				50
/*! transaction failures due to cache overflow */
#define	WT_STAT_CONN_TXN_FAIL_CACHE			51
/*! transactions rolled-back */
#define	WT_STAT_CONN_TXN_ROLLBACK			52
/*! total write I/Os */
#define	WT_STAT_CONN_WRITE_IO				53
=======
#define	WT_STAT_CONN_RWLOCK_WRITE			47
/*! open cursor count */
#define	WT_STAT_CONN_SESSION_CURSOR_OPEN		48
/*! ancient transactions */
#define	WT_STAT_CONN_TXN_ANCIENT			49
/*! transactions */
#define	WT_STAT_CONN_TXN_BEGIN				50
/*! transaction checkpoints */
#define	WT_STAT_CONN_TXN_CHECKPOINT			51
/*! transactions committed */
#define	WT_STAT_CONN_TXN_COMMIT				52
/*! transaction failures due to cache overflow */
#define	WT_STAT_CONN_TXN_FAIL_CACHE			53
/*! transactions rolled-back */
#define	WT_STAT_CONN_TXN_ROLLBACK			54
/*! total write I/Os */
#define	WT_STAT_CONN_WRITE_IO				55
>>>>>>> 86584354

/*!
 * @}
 * @name Statistics for data sources
 * @anchor statistics_dsrc
 * @{
 */
/*! blocks allocated */
#define	WT_STAT_DSRC_BLOCK_ALLOC			0
/*! block manager file allocation unit size */
#define	WT_STAT_DSRC_BLOCK_ALLOCSIZE			1
/*! checkpoint size */
#define	WT_STAT_DSRC_BLOCK_CHECKPOINT_SIZE		2
/*! block allocations requiring file extension */
#define	WT_STAT_DSRC_BLOCK_EXTENSION			3
/*! blocks freed */
#define	WT_STAT_DSRC_BLOCK_FREE				4
/*! file magic number */
#define	WT_STAT_DSRC_BLOCK_MAGIC			5
/*! file major version number */
#define	WT_STAT_DSRC_BLOCK_MAJOR			6
/*! minor version number */
#define	WT_STAT_DSRC_BLOCK_MINOR			7
/*! block manager file size in bytes */
#define	WT_STAT_DSRC_BLOCK_SIZE				8
/*! bloom filters in the LSM tree */
#define	WT_STAT_DSRC_BLOOM_COUNT			9
/*! bloom filter false positives */
#define	WT_STAT_DSRC_BLOOM_FALSE_POSITIVE		10
/*! bloom filter hits */
#define	WT_STAT_DSRC_BLOOM_HIT				11
/*! bloom filter misses */
#define	WT_STAT_DSRC_BLOOM_MISS				12
/*! bloom filter pages evicted from cache */
#define	WT_STAT_DSRC_BLOOM_PAGE_EVICT			13
/*! bloom filter pages read into cache */
#define	WT_STAT_DSRC_BLOOM_PAGE_READ			14
/*! total size of bloom filters */
#define	WT_STAT_DSRC_BLOOM_SIZE				15
/*! column-store variable-size deleted values */
#define	WT_STAT_DSRC_BTREE_COLUMN_DELETED		16
/*! column-store fixed-size leaf pages */
#define	WT_STAT_DSRC_BTREE_COLUMN_FIX			17
/*! column-store internal pages */
#define	WT_STAT_DSRC_BTREE_COLUMN_INTERNAL		18
/*! column-store variable-size leaf pages */
#define	WT_STAT_DSRC_BTREE_COLUMN_VARIABLE		19
/*! pages rewritten by compaction */
#define	WT_STAT_DSRC_BTREE_COMPACT_REWRITE		20
/*! total LSM, table or file object key/value pairs */
#define	WT_STAT_DSRC_BTREE_ENTRIES			21
/*! fixed-record size */
#define	WT_STAT_DSRC_BTREE_FIXED_LEN			22
/*! maximum tree depth */
#define	WT_STAT_DSRC_BTREE_MAXIMUM_DEPTH		23
/*! maximum internal page item size */
#define	WT_STAT_DSRC_BTREE_MAXINTLITEM			24
/*! maximum internal page size */
#define	WT_STAT_DSRC_BTREE_MAXINTLPAGE			25
/*! maximum leaf page item size */
#define	WT_STAT_DSRC_BTREE_MAXLEAFITEM			26
/*! maximum leaf page size */
#define	WT_STAT_DSRC_BTREE_MAXLEAFPAGE			27
/*! overflow pages */
#define	WT_STAT_DSRC_BTREE_OVERFLOW			28
/*! row-store internal pages */
#define	WT_STAT_DSRC_BTREE_ROW_INTERNAL			29
/*! row-store leaf pages */
#define	WT_STAT_DSRC_BTREE_ROW_LEAF			30
/*! bytes read into cache */
#define	WT_STAT_DSRC_CACHE_BYTES_READ			31
/*! bytes written from cache */
#define	WT_STAT_DSRC_CACHE_BYTES_WRITE			32
/*! cache: checkpoint blocked page eviction */
#define	WT_STAT_DSRC_CACHE_EVICTION_CHECKPOINT		33
/*! unmodified pages evicted */
#define	WT_STAT_DSRC_CACHE_EVICTION_CLEAN		34
/*! modified pages evicted */
#define	WT_STAT_DSRC_CACHE_EVICTION_DIRTY		35
/*! data source pages selected for eviction unable to be evicted */
#define	WT_STAT_DSRC_CACHE_EVICTION_FAIL		36
/*! cache: hazard pointer blocked page eviction */
#define	WT_STAT_DSRC_CACHE_EVICTION_HAZARD		37
/*! internal pages evicted */
#define	WT_STAT_DSRC_CACHE_EVICTION_INTERNAL		38
/*! cache: internal page merge operations completed */
#define	WT_STAT_DSRC_CACHE_EVICTION_MERGE		39
/*! cache: internal page merge attempts that could not complete */
#define	WT_STAT_DSRC_CACHE_EVICTION_MERGE_FAIL		40
/*! cache: internal levels merged */
#define	WT_STAT_DSRC_CACHE_EVICTION_MERGE_LEVELS	41
/*! overflow values cached in memory */
#define	WT_STAT_DSRC_CACHE_OVERFLOW_VALUE		42
/*! pages read into cache */
#define	WT_STAT_DSRC_CACHE_READ				43
/*! overflow pages read into cache */
#define	WT_STAT_DSRC_CACHE_READ_OVERFLOW		44
/*! pages written from cache */
<<<<<<< HEAD
#define	WT_STAT_DSRC_CACHE_WRITE			45
/*! raw compression call failed (no additional data available) */
#define	WT_STAT_DSRC_COMPRESS_RAW_FAIL			46
/*! raw compression call failed (additional data available) */
#define	WT_STAT_DSRC_COMPRESS_RAW_FAIL_TEMPORARY	47
=======
#define	WT_STAT_DSRC_CACHE_WRITE			46
/*! raw compression call failed, no additional data available */
#define	WT_STAT_DSRC_COMPRESS_RAW_FAIL			47
/*! raw compression call failed, additional data available */
#define	WT_STAT_DSRC_COMPRESS_RAW_FAIL_TEMPORARY	48
>>>>>>> 86584354
/*! raw compression call succeeded */
#define	WT_STAT_DSRC_COMPRESS_RAW_OK			48
/*! compressed pages read */
#define	WT_STAT_DSRC_COMPRESS_READ			49
/*! compressed pages written */
#define	WT_STAT_DSRC_COMPRESS_WRITE			50
/*! page written failed to compress */
#define	WT_STAT_DSRC_COMPRESS_WRITE_FAIL		51
/*! page written was too small to compress */
#define	WT_STAT_DSRC_COMPRESS_WRITE_TOO_SMALL		52
/*! cursor creation */
#define	WT_STAT_DSRC_CURSOR_CREATE			53
/*! cursor insert calls */
#define	WT_STAT_DSRC_CURSOR_INSERT			54
/*! bulk-loaded cursor-insert calls */
#define	WT_STAT_DSRC_CURSOR_INSERT_BULK			55
/*! cursor-insert key and value bytes inserted */
#define	WT_STAT_DSRC_CURSOR_INSERT_BYTES		56
/*! cursor next calls */
#define	WT_STAT_DSRC_CURSOR_NEXT			57
/*! cursor prev calls */
#define	WT_STAT_DSRC_CURSOR_PREV			58
/*! cursor remove calls */
#define	WT_STAT_DSRC_CURSOR_REMOVE			59
/*! cursor-remove key bytes removed */
#define	WT_STAT_DSRC_CURSOR_REMOVE_BYTES		60
/*! cursor reset calls */
#define	WT_STAT_DSRC_CURSOR_RESET			61
/*! cursor search calls */
#define	WT_STAT_DSRC_CURSOR_SEARCH			62
/*! cursor search near calls */
#define	WT_STAT_DSRC_CURSOR_SEARCH_NEAR			63
/*! cursor update calls */
#define	WT_STAT_DSRC_CURSOR_UPDATE			64
/*! cursor-update value bytes updated */
#define	WT_STAT_DSRC_CURSOR_UPDATE_BYTES		65
/*! chunks in the LSM tree */
#define	WT_STAT_DSRC_LSM_CHUNK_COUNT			66
/*! highest merge generation in the LSM tree */
#define	WT_STAT_DSRC_LSM_GENERATION_MAX			67
/*! queries that could have benefited from a Bloom filter that did not
 * exist */
#define	WT_STAT_DSRC_LSM_LOOKUP_NO_BLOOM		68
/*! reconciliation dictionary matches */
#define	WT_STAT_DSRC_REC_DICTIONARY			69
/*! reconciliation overflow keys written */
#define	WT_STAT_DSRC_REC_OVFL_KEY			70
/*! reconciliation overflow values written */
#define	WT_STAT_DSRC_REC_OVFL_VALUE			71
/*! reconciliation pages deleted */
#define	WT_STAT_DSRC_REC_PAGE_DELETE			72
/*! reconciliation pages merged */
#define	WT_STAT_DSRC_REC_PAGE_MERGE			73
/*! page reconciliation calls */
#define	WT_STAT_DSRC_REC_PAGES				74
/*! page reconciliation calls for eviction */
#define	WT_STAT_DSRC_REC_PAGES_EVICTION			75
/*! reconciliation failed because an update could not be included */
#define	WT_STAT_DSRC_REC_SKIPPED_UPDATE			76
/*! reconciliation internal pages split */
#define	WT_STAT_DSRC_REC_SPLIT_INTL			77
/*! reconciliation leaf pages split */
<<<<<<< HEAD
#define	WT_STAT_DSRC_REC_SPLIT_LEAF			78
/*! reconciliation maximum number of splits created by for a page */
#define	WT_STAT_DSRC_REC_SPLIT_MAX			79
/*! object compaction */
#define	WT_STAT_DSRC_SESSION_COMPACT			80
/*! update conflicts */
#define	WT_STAT_DSRC_TXN_UPDATE_CONFLICT		81
/*! write generation conflicts */
#define	WT_STAT_DSRC_TXN_WRITE_CONFLICT			82
=======
#define	WT_STAT_DSRC_REC_SPLIT_LEAF			79
/*! reconciliation maximum number of splits created for a page */
#define	WT_STAT_DSRC_REC_SPLIT_MAX			80
/*! object compaction */
#define	WT_STAT_DSRC_SESSION_COMPACT			81
/*! open cursor count */
#define	WT_STAT_DSRC_SESSION_CURSOR_OPEN		82
/*! update conflicts */
#define	WT_STAT_DSRC_TXN_UPDATE_CONFLICT		83
/*! write generation conflicts */
#define	WT_STAT_DSRC_TXN_WRITE_CONFLICT			84
>>>>>>> 86584354
/*! @} */
/*
 * Statistics section: END
 * DO NOT EDIT: automatically built by dist/api_stat.py.
 */
/*! @} */
/*! @} */

#undef __F

#if defined(__cplusplus)
}
#endif
#endif /* __WIREDTIGER_H_ */<|MERGE_RESOLUTION|>--- conflicted
+++ resolved
@@ -2307,41 +2307,23 @@
 /*! pthread mutex shared lock read-lock calls */
 #define	WT_STAT_CONN_RWLOCK_READ			45
 /*! pthread mutex shared lock write-lock calls */
-<<<<<<< HEAD
 #define	WT_STAT_CONN_RWLOCK_WRITE			46
+/*! open cursor count */
+#define	WT_STAT_CONN_SESSION_CURSOR_OPEN		47
 /*! ancient transactions */
-#define	WT_STAT_CONN_TXN_ANCIENT			47
+#define	WT_STAT_CONN_TXN_ANCIENT			48
 /*! transactions */
-#define	WT_STAT_CONN_TXN_BEGIN				48
+#define	WT_STAT_CONN_TXN_BEGIN				49
 /*! transaction checkpoints */
-#define	WT_STAT_CONN_TXN_CHECKPOINT			49
+#define	WT_STAT_CONN_TXN_CHECKPOINT			50
 /*! transactions committed */
-#define	WT_STAT_CONN_TXN_COMMIT				50
+#define	WT_STAT_CONN_TXN_COMMIT				51
 /*! transaction failures due to cache overflow */
-#define	WT_STAT_CONN_TXN_FAIL_CACHE			51
+#define	WT_STAT_CONN_TXN_FAIL_CACHE			52
 /*! transactions rolled-back */
-#define	WT_STAT_CONN_TXN_ROLLBACK			52
+#define	WT_STAT_CONN_TXN_ROLLBACK			53
 /*! total write I/Os */
-#define	WT_STAT_CONN_WRITE_IO				53
-=======
-#define	WT_STAT_CONN_RWLOCK_WRITE			47
-/*! open cursor count */
-#define	WT_STAT_CONN_SESSION_CURSOR_OPEN		48
-/*! ancient transactions */
-#define	WT_STAT_CONN_TXN_ANCIENT			49
-/*! transactions */
-#define	WT_STAT_CONN_TXN_BEGIN				50
-/*! transaction checkpoints */
-#define	WT_STAT_CONN_TXN_CHECKPOINT			51
-/*! transactions committed */
-#define	WT_STAT_CONN_TXN_COMMIT				52
-/*! transaction failures due to cache overflow */
-#define	WT_STAT_CONN_TXN_FAIL_CACHE			53
-/*! transactions rolled-back */
-#define	WT_STAT_CONN_TXN_ROLLBACK			54
-/*! total write I/Os */
-#define	WT_STAT_CONN_WRITE_IO				55
->>>>>>> 86584354
+#define	WT_STAT_CONN_WRITE_IO				54
 
 /*!
  * @}
@@ -2440,19 +2422,11 @@
 /*! overflow pages read into cache */
 #define	WT_STAT_DSRC_CACHE_READ_OVERFLOW		44
 /*! pages written from cache */
-<<<<<<< HEAD
 #define	WT_STAT_DSRC_CACHE_WRITE			45
-/*! raw compression call failed (no additional data available) */
+/*! raw compression call failed, no additional data available */
 #define	WT_STAT_DSRC_COMPRESS_RAW_FAIL			46
-/*! raw compression call failed (additional data available) */
+/*! raw compression call failed, additional data available */
 #define	WT_STAT_DSRC_COMPRESS_RAW_FAIL_TEMPORARY	47
-=======
-#define	WT_STAT_DSRC_CACHE_WRITE			46
-/*! raw compression call failed, no additional data available */
-#define	WT_STAT_DSRC_COMPRESS_RAW_FAIL			47
-/*! raw compression call failed, additional data available */
-#define	WT_STAT_DSRC_COMPRESS_RAW_FAIL_TEMPORARY	48
->>>>>>> 86584354
 /*! raw compression call succeeded */
 #define	WT_STAT_DSRC_COMPRESS_RAW_OK			48
 /*! compressed pages read */
@@ -2515,29 +2489,17 @@
 /*! reconciliation internal pages split */
 #define	WT_STAT_DSRC_REC_SPLIT_INTL			77
 /*! reconciliation leaf pages split */
-<<<<<<< HEAD
 #define	WT_STAT_DSRC_REC_SPLIT_LEAF			78
-/*! reconciliation maximum number of splits created by for a page */
+/*! reconciliation maximum number of splits created for a page */
 #define	WT_STAT_DSRC_REC_SPLIT_MAX			79
 /*! object compaction */
 #define	WT_STAT_DSRC_SESSION_COMPACT			80
+/*! open cursor count */
+#define	WT_STAT_DSRC_SESSION_CURSOR_OPEN		81
 /*! update conflicts */
-#define	WT_STAT_DSRC_TXN_UPDATE_CONFLICT		81
+#define	WT_STAT_DSRC_TXN_UPDATE_CONFLICT		82
 /*! write generation conflicts */
-#define	WT_STAT_DSRC_TXN_WRITE_CONFLICT			82
-=======
-#define	WT_STAT_DSRC_REC_SPLIT_LEAF			79
-/*! reconciliation maximum number of splits created for a page */
-#define	WT_STAT_DSRC_REC_SPLIT_MAX			80
-/*! object compaction */
-#define	WT_STAT_DSRC_SESSION_COMPACT			81
-/*! open cursor count */
-#define	WT_STAT_DSRC_SESSION_CURSOR_OPEN		82
-/*! update conflicts */
-#define	WT_STAT_DSRC_TXN_UPDATE_CONFLICT		83
-/*! write generation conflicts */
-#define	WT_STAT_DSRC_TXN_WRITE_CONFLICT			84
->>>>>>> 86584354
+#define	WT_STAT_DSRC_TXN_WRITE_CONFLICT			83
 /*! @} */
 /*
  * Statistics section: END
